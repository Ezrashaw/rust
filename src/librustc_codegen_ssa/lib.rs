#![doc(html_root_url = "https://doc.rust-lang.org/nightly/")]
#![feature(bool_to_option)]
#![feature(option_expect_none)]
#![feature(box_patterns)]
#![feature(try_blocks)]
#![feature(in_band_lifetimes)]
#![feature(nll)]
#![feature(or_patterns)]
#![feature(trusted_len)]
#![feature(associated_type_bounds)]
#![feature(const_fn)] // for rustc_index::newtype_index
#![feature(const_panic)] // for rustc_index::newtype_index
#![recursion_limit = "256"]

//! This crate contains codegen code that is used by all codegen backends (LLVM and others).
//! The backend-agnostic functions of this crate use functions defined in various traits that
//! have to be implemented by each backends.

#[macro_use]
<<<<<<< HEAD
extern crate tracing;
=======
extern crate rustc_macros;
#[macro_use]
extern crate log;
>>>>>>> 668a34e0
#[macro_use]
extern crate rustc_middle;

use rustc_data_structures::fx::{FxHashMap, FxHashSet};
use rustc_data_structures::svh::Svh;
use rustc_data_structures::sync::Lrc;
use rustc_hir::def_id::CrateNum;
use rustc_hir::LangItem;
use rustc_middle::dep_graph::WorkProduct;
use rustc_middle::middle::cstore::{CrateSource, LibSource, NativeLib};
use rustc_middle::middle::dependency_format::Dependencies;
use rustc_middle::ty::query::Providers;
use rustc_session::config::{OutputFilenames, OutputType, RUST_CGU_EXT};
use rustc_span::symbol::Symbol;
use std::path::{Path, PathBuf};

pub mod back;
pub mod base;
pub mod common;
pub mod coverageinfo;
pub mod debuginfo;
pub mod glue;
pub mod meth;
pub mod mir;
pub mod mono_item;
pub mod traits;

pub struct ModuleCodegen<M> {
    /// The name of the module. When the crate may be saved between
    /// compilations, incremental compilation requires that name be
    /// unique amongst **all** crates. Therefore, it should contain
    /// something unique to this crate (e.g., a module path) as well
    /// as the crate name and disambiguator.
    /// We currently generate these names via CodegenUnit::build_cgu_name().
    pub name: String,
    pub module_llvm: M,
    pub kind: ModuleKind,
}

// FIXME(eddyb) maybe include the crate name in this?
pub const METADATA_FILENAME: &str = "lib.rmeta";

impl<M> ModuleCodegen<M> {
    pub fn into_compiled_module(
        self,
        emit_obj: bool,
        emit_bc: bool,
        outputs: &OutputFilenames,
    ) -> CompiledModule {
        let object = emit_obj.then(|| outputs.temp_path(OutputType::Object, Some(&self.name)));
        let bytecode = emit_bc.then(|| outputs.temp_path(OutputType::Bitcode, Some(&self.name)));

        CompiledModule { name: self.name.clone(), kind: self.kind, object, bytecode }
    }
}

#[derive(Debug, Encodable, Decodable)]
pub struct CompiledModule {
    pub name: String,
    pub kind: ModuleKind,
    pub object: Option<PathBuf>,
    pub bytecode: Option<PathBuf>,
}

pub struct CachedModuleCodegen {
    pub name: String,
    pub source: WorkProduct,
}

#[derive(Copy, Clone, Debug, PartialEq, Encodable, Decodable)]
pub enum ModuleKind {
    Regular,
    Metadata,
    Allocator,
}

bitflags::bitflags! {
    pub struct MemFlags: u8 {
        const VOLATILE = 1 << 0;
        const NONTEMPORAL = 1 << 1;
        const UNALIGNED = 1 << 2;
    }
}

/// Misc info we load from metadata to persist beyond the tcx.
///
/// Note: though `CrateNum` is only meaningful within the same tcx, information within `CrateInfo`
/// is self-contained. `CrateNum` can be viewed as a unique identifier within a `CrateInfo`, where
/// `used_crate_source` contains all `CrateSource` of the dependents, and maintains a mapping from
/// identifiers (`CrateNum`) to `CrateSource`. The other fields map `CrateNum` to the crate's own
/// additional properties, so that effectively we can retrieve each dependent crate's `CrateSource`
/// and the corresponding properties without referencing information outside of a `CrateInfo`.
#[derive(Debug, Encodable, Decodable)]
pub struct CrateInfo {
    pub panic_runtime: Option<CrateNum>,
    pub compiler_builtins: Option<CrateNum>,
    pub profiler_runtime: Option<CrateNum>,
    pub is_no_builtins: FxHashSet<CrateNum>,
    pub native_libraries: FxHashMap<CrateNum, Lrc<Vec<NativeLib>>>,
    pub crate_name: FxHashMap<CrateNum, String>,
    pub used_libraries: Lrc<Vec<NativeLib>>,
    pub link_args: Lrc<Vec<String>>,
    pub used_crate_source: FxHashMap<CrateNum, Lrc<CrateSource>>,
    pub used_crates_static: Vec<(CrateNum, LibSource)>,
    pub used_crates_dynamic: Vec<(CrateNum, LibSource)>,
    pub lang_item_to_crate: FxHashMap<LangItem, CrateNum>,
    pub missing_lang_items: FxHashMap<CrateNum, Vec<LangItem>>,
    pub dependency_formats: Lrc<Dependencies>,
}

#[derive(Encodable, Decodable)]
pub struct CodegenResults {
    pub crate_name: Symbol,
    pub modules: Vec<CompiledModule>,
    pub allocator_module: Option<CompiledModule>,
    pub metadata_module: Option<CompiledModule>,
    pub crate_hash: Svh,
    pub metadata: rustc_middle::middle::cstore::EncodedMetadata,
    pub windows_subsystem: Option<String>,
    pub linker_info: back::linker::LinkerInfo,
    pub crate_info: CrateInfo,
}

pub fn provide(providers: &mut Providers) {
    crate::back::symbol_export::provide(providers);
    crate::base::provide_both(providers);
}

pub fn provide_extern(providers: &mut Providers) {
    crate::back::symbol_export::provide_extern(providers);
    crate::base::provide_both(providers);
}

/// Checks if the given filename ends with the `.rcgu.o` extension that `rustc`
/// uses for the object files it generates.
pub fn looks_like_rust_object_file(filename: &str) -> bool {
    let path = Path::new(filename);
    let ext = path.extension().and_then(|s| s.to_str());
    if ext != Some(OutputType::Object.extension()) {
        // The file name does not end with ".o", so it can't be an object file.
        return false;
    }

    // Strip the ".o" at the end
    let ext2 = path.file_stem().and_then(|s| Path::new(s).extension()).and_then(|s| s.to_str());

    // Check if the "inner" extension
    ext2 == Some(RUST_CGU_EXT)
}<|MERGE_RESOLUTION|>--- conflicted
+++ resolved
@@ -17,13 +17,9 @@
 //! have to be implemented by each backends.
 
 #[macro_use]
-<<<<<<< HEAD
-extern crate tracing;
-=======
 extern crate rustc_macros;
 #[macro_use]
-extern crate log;
->>>>>>> 668a34e0
+extern crate tracing;
 #[macro_use]
 extern crate rustc_middle;
 
