class socket {
    let sock: int;

    new() { self.sock = 1; }

    drop { }

    fn set_identity()  {
<<<<<<< HEAD
        do closure || {
        setsockopt_bytes(self.sock) //! ERROR copying a noncopyable value
=======
      closure { ||
        setsockopt_bytes(self.sock) //~ ERROR copying a noncopyable value
>>>>>>> 29eb788b
      } 
    }
}

fn closure(f: fn@()) { f() }

fn setsockopt_bytes(+_sock: int) { }

fn main() {}<|MERGE_RESOLUTION|>--- conflicted
+++ resolved
@@ -6,13 +6,8 @@
     drop { }
 
     fn set_identity()  {
-<<<<<<< HEAD
         do closure || {
-        setsockopt_bytes(self.sock) //! ERROR copying a noncopyable value
-=======
-      closure { ||
         setsockopt_bytes(self.sock) //~ ERROR copying a noncopyable value
->>>>>>> 29eb788b
       } 
     }
 }
