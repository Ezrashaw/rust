// Copyright 2013 The Rust Project Developers. See the COPYRIGHT
// file at the top-level directory of this distribution and at
// http://rust-lang.org/COPYRIGHT.
//
// Licensed under the Apache License, Version 2.0 <LICENSE-APACHE or
// http://www.apache.org/licenses/LICENSE-2.0> or the MIT license
// <LICENSE-MIT or http://opensource.org/licenses/MIT>, at your
// option. This file may not be copied, modified, or distributed
// except according to those terms.

//! Macro support for format strings
//!
//! These structures are used when parsing format strings for the compiler.
//! Parsing does not happen at runtime: structures of `std::fmt::rt` are
//! generated instead.

#![crate_name = "fmt_macros"]
#![experimental]
#![crate_type = "rlib"]
#![crate_type = "dylib"]
#![doc(html_logo_url = "http://www.rust-lang.org/logos/rust-logo-128x128-blk-v2.png",
       html_favicon_url = "http://www.rust-lang.org/favicon.ico",
       html_root_url = "http://doc.rust-lang.org/nightly/",
       html_playground_url = "http://play.rust-lang.org/")]

#![feature(globs, slicing_syntax)]
#![feature(associated_types)]

pub use self::Piece::*;
pub use self::Position::*;
pub use self::Alignment::*;
pub use self::Flag::*;
pub use self::Count::*;

use std::str;
use std::string;

/// A piece is a portion of the format string which represents the next part
/// to emit. These are emitted as a stream by the `Parser` class.
#[derive(Copy, PartialEq)]
pub enum Piece<'a> {
    /// A literal string which should directly be emitted
    String(&'a str),
    /// This describes that formatting should process the next argument (as
    /// specified inside) for emission.
    NextArgument(Argument<'a>),
}

/// Representation of an argument specification.
#[derive(Copy, PartialEq)]
pub struct Argument<'a> {
    /// Where to find this argument
    pub position: Position<'a>,
    /// How to format the argument
    pub format: FormatSpec<'a>,
}

/// Specification for the formatting of an argument in the format string.
#[derive(Copy, PartialEq)]
pub struct FormatSpec<'a> {
    /// Optionally specified character to fill alignment with
    pub fill: Option<char>,
    /// Optionally specified alignment
    pub align: Alignment,
    /// Packed version of various flags provided
    pub flags: uint,
    /// The integer precision to use
    pub precision: Count<'a>,
    /// The string width requested for the resulting format
    pub width: Count<'a>,
    /// The descriptor string representing the name of the format desired for
    /// this argument, this can be empty or any number of characters, although
    /// it is required to be one word.
    pub ty: &'a str
}

/// Enum describing where an argument for a format can be located.
#[derive(Copy, PartialEq)]
pub enum Position<'a> {
    /// The argument will be in the next position. This is the default.
    ArgumentNext,
    /// The argument is located at a specific index.
    ArgumentIs(uint),
    /// The argument has a name.
    ArgumentNamed(&'a str),
}

/// Enum of alignments which are supported.
#[derive(Copy, PartialEq)]
pub enum Alignment {
    /// The value will be aligned to the left.
    AlignLeft,
    /// The value will be aligned to the right.
    AlignRight,
    /// The value will be aligned in the center.
    AlignCenter,
    /// The value will take on a default alignment.
    AlignUnknown,
}

/// Various flags which can be applied to format strings. The meaning of these
/// flags is defined by the formatters themselves.
#[derive(Copy, PartialEq)]
pub enum Flag {
    /// A `+` will be used to denote positive numbers.
    FlagSignPlus,
    /// A `-` will be used to denote negative numbers. This is the default.
    FlagSignMinus,
    /// An alternate form will be used for the value. In the case of numbers,
    /// this means that the number will be prefixed with the supplied string.
    FlagAlternate,
    /// For numbers, this means that the number will be padded with zeroes,
    /// and the sign (`+` or `-`) will precede them.
    FlagSignAwareZeroPad,
}

/// A count is used for the precision and width parameters of an integer, and
/// can reference either an argument or a literal integer.
#[derive(Copy, PartialEq)]
pub enum Count<'a> {
    /// The count is specified explicitly.
    CountIs(uint),
    /// The count is specified by the argument with the given name.
    CountIsName(&'a str),
    /// The count is specified by the argument at the given index.
    CountIsParam(uint),
    /// The count is specified by the next parameter.
    CountIsNextParam,
    /// The count is implied and cannot be explicitly specified.
    CountImplied,
}

/// The parser structure for interpreting the input format string. This is
/// modelled as an iterator over `Piece` structures to form a stream of tokens
/// being output.
///
/// This is a recursive-descent parser for the sake of simplicity, and if
/// necessary there's probably lots of room for improvement performance-wise.
pub struct Parser<'a> {
    input: &'a str,
    cur: str::CharIndices<'a>,
    /// Error messages accumulated during parsing
    pub errors: Vec<string::String>,
}

impl<'a> Iterator for Parser<'a> {
    type Item = Piece<'a>;

    fn next(&mut self) -> Option<Piece<'a>> {
        match self.cur.clone().next() {
            Some((pos, '{')) => {
                self.cur.next();
                if self.consume('{') {
                    Some(String(self.string(pos + 1)))
                } else {
                    let ret = Some(NextArgument(self.argument()));
                    self.must_consume('}');
                    ret
                }
            }
            Some((pos, '}')) => {
                self.cur.next();
                if self.consume('}') {
                    Some(String(self.string(pos + 1)))
                } else {
                    self.err("unmatched `}` found");
                    None
                }
            }
            Some((pos, _)) => { Some(String(self.string(pos))) }
            None => None
        }
    }
}

impl<'a> Parser<'a> {
    /// Creates a new parser for the given format string
    pub fn new(s: &'a str) -> Parser<'a> {
        Parser {
            input: s,
            cur: s.char_indices(),
            errors: vec!(),
        }
    }

    /// Notifies of an error. The message doesn't actually need to be of type
    /// String, but I think it does when this eventually uses conditions so it
    /// might as well start using it now.
    fn err(&mut self, msg: &str) {
        self.errors.push(msg.to_string());
    }

    /// Optionally consumes the specified character. If the character is not at
    /// the current position, then the current iterator isn't moved and false is
    /// returned, otherwise the character is consumed and true is returned.
    fn consume(&mut self, c: char) -> bool {
        match self.cur.clone().next() {
            Some((_, maybe)) if c == maybe => {
                self.cur.next();
                true
            }
            Some(..) | None => false,
        }
    }

    /// Forces consumption of the specified character. If the character is not
    /// found, an error is emitted.
    fn must_consume(&mut self, c: char) {
        self.ws();
        match self.cur.clone().next() {
            Some((_, maybe)) if c == maybe => {
                self.cur.next();
            }
            Some((_, other)) => {
<<<<<<< HEAD
                self.err(format!("expected `{}`, found `{}`", c, other).index(&FullRange));
            }
            None => {
                self.err(format!("expected `{}` but string was terminated",
                                 c).index(&FullRange));
            }
=======
                self.err(format!("expected `{:?}`, found `{:?}`", c, other)[]);
            }
            None => {
                self.err(format!("expected `{:?}` but string was terminated",
                                 c)[]);
           }
>>>>>>> 44440e5c
        }
    }

    /// Consumes all whitespace characters until the first non-whitespace
    /// character
    fn ws(&mut self) {
        loop {
            match self.cur.clone().next() {
                Some((_, c)) if c.is_whitespace() => { self.cur.next(); }
                Some(..) | None => { return }
            }
        }
    }

    /// Parses all of a string which is to be considered a "raw literal" in a
    /// format string. This is everything outside of the braces.
    fn string(&mut self, start: uint) -> &'a str {
        loop {
            // we may not consume the character, so clone the iterator
            match self.cur.clone().next() {
                Some((pos, '}')) | Some((pos, '{')) => {
                    return self.input.index(&(start..pos));
                }
                Some(..) => { self.cur.next(); }
                None => {
                    self.cur.next();
                    return self.input.index(&(start..self.input.len()));
                }
            }
        }
    }

    /// Parses an Argument structure, or what's contained within braces inside
    /// the format string
    fn argument(&mut self) -> Argument<'a> {
        Argument {
            position: self.position(),
            format: self.format(),
        }
    }

    /// Parses a positional argument for a format. This could either be an
    /// integer index of an argument, a named argument, or a blank string.
    fn position(&mut self) -> Position<'a> {
        match self.integer() {
            Some(i) => { ArgumentIs(i) }
            None => {
                match self.cur.clone().next() {
                    Some((_, c)) if c.is_alphabetic() => {
                        ArgumentNamed(self.word())
                    }
                    _ => ArgumentNext
                }
            }
        }
    }

    /// Parses a format specifier at the current position, returning all of the
    /// relevant information in the FormatSpec struct.
    fn format(&mut self) -> FormatSpec<'a> {
        let mut spec = FormatSpec {
            fill: None,
            align: AlignUnknown,
            flags: 0,
            precision: CountImplied,
            width: CountImplied,
            ty: self.input.index(&(0..0)),
        };
        if !self.consume(':') { return spec }

        // fill character
        match self.cur.clone().next() {
            Some((_, c)) => {
                match self.cur.clone().skip(1).next() {
                    Some((_, '>')) | Some((_, '<')) | Some((_, '^')) => {
                        spec.fill = Some(c);
                        self.cur.next();
                    }
                    Some(..) | None => {}
                }
            }
            None => {}
        }
        // Alignment
        if self.consume('<') {
            spec.align = AlignLeft;
        } else if self.consume('>') {
            spec.align = AlignRight;
        } else if self.consume('^') {
            spec.align = AlignCenter;
        }
        // Sign flags
        if self.consume('+') {
            spec.flags |= 1 << (FlagSignPlus as uint);
        } else if self.consume('-') {
            spec.flags |= 1 << (FlagSignMinus as uint);
        }
        // Alternate marker
        if self.consume('#') {
            spec.flags |= 1 << (FlagAlternate as uint);
        }
        // Width and precision
        let mut havewidth = false;
        if self.consume('0') {
            // small ambiguity with '0$' as a format string. In theory this is a
            // '0' flag and then an ill-formatted format string with just a '$'
            // and no count, but this is better if we instead interpret this as
            // no '0' flag and '0$' as the width instead.
            if self.consume('$') {
                spec.width = CountIsParam(0);
                havewidth = true;
            } else {
                spec.flags |= 1 << (FlagSignAwareZeroPad as uint);
            }
        }
        if !havewidth {
            spec.width = self.count();
        }
        if self.consume('.') {
            if self.consume('*') {
                spec.precision = CountIsNextParam;
            } else {
                spec.precision = self.count();
            }
        }
        // Finally the actual format specifier
        if self.consume('?') {
            spec.ty = "?";
        } else {
            spec.ty = self.word();
        }
        return spec;
    }

    /// Parses a Count parameter at the current position. This does not check
    /// for 'CountIsNextParam' because that is only used in precision, not
    /// width.
    fn count(&mut self) -> Count<'a> {
        match self.integer() {
            Some(i) => {
                if self.consume('$') {
                    CountIsParam(i)
                } else {
                    CountIs(i)
                }
            }
            None => {
                let tmp = self.cur.clone();
                match self.word() {
                    word if word.len() > 0 => {
                        if self.consume('$') {
                            CountIsName(word)
                        } else {
                            self.cur = tmp;
                            CountImplied
                        }
                    }
                    _ => {
                        self.cur = tmp;
                        CountImplied
                    }
                }
            }
        }
    }

    /// Parses a word starting at the current position. A word is considered to
    /// be an alphabetic character followed by any number of alphanumeric
    /// characters.
    fn word(&mut self) -> &'a str {
        let start = match self.cur.clone().next() {
            Some((pos, c)) if c.is_xid_start() => {
                self.cur.next();
                pos
            }
            Some(..) | None => { return self.input.index(&(0..0)); }
        };
        let mut end;
        loop {
            match self.cur.clone().next() {
                Some((_, c)) if c.is_xid_continue() => {
                    self.cur.next();
                }
                Some((pos, _)) => { end = pos; break }
                None => { end = self.input.len(); break }
            }
        }
        self.input.index(&(start..end))
    }

    /// Optionally parses an integer at the current position. This doesn't deal
    /// with overflow at all, it's just accumulating digits.
    fn integer(&mut self) -> Option<uint> {
        let mut cur = 0;
        let mut found = false;
        loop {
            match self.cur.clone().next() {
                Some((_, c)) => {
                    match c.to_digit(10) {
                        Some(i) => {
                            cur = cur * 10 + i;
                            found = true;
                            self.cur.next();
                        }
                        None => { break }
                    }
                }
                None => { break }
            }
        }
        if found {
            return Some(cur);
        } else {
            return None;
        }
    }
}

#[cfg(test)]
mod tests {
    use super::*;

    fn same(fmt: &'static str, p: &[Piece<'static>]) {
        let mut parser = Parser::new(fmt);
        assert!(p == parser.collect::<Vec<Piece<'static>>>());
    }

    fn fmtdflt() -> FormatSpec<'static> {
        return FormatSpec {
            fill: None,
            align: AlignUnknown,
            flags: 0,
            precision: CountImplied,
            width: CountImplied,
            ty: "",
        }
    }

    fn musterr(s: &str) {
        let mut p = Parser::new(s);
        p.next();
        assert!(p.errors.len() != 0);
    }

    #[test]
    fn simple() {
        same("asdf", &[String("asdf")]);
        same("a{{b", &[String("a"), String("{b")]);
        same("a}}b", &[String("a"), String("}b")]);
        same("a}}", &[String("a"), String("}")]);
        same("}}", &[String("}")]);
        same("\\}}", &[String("\\"), String("}")]);
    }

    #[test] fn invalid01() { musterr("{") }
    #[test] fn invalid02() { musterr("}") }
    #[test] fn invalid04() { musterr("{3a}") }
    #[test] fn invalid05() { musterr("{:|}") }
    #[test] fn invalid06() { musterr("{:>>>}") }

    #[test]
    fn format_nothing() {
        same("{}", &[NextArgument(Argument {
            position: ArgumentNext,
            format: fmtdflt(),
        })]);
    }
    #[test]
    fn format_position() {
        same("{3}", &[NextArgument(Argument {
            position: ArgumentIs(3),
            format: fmtdflt(),
        })]);
    }
    #[test]
    fn format_position_nothing_else() {
        same("{3:}", &[NextArgument(Argument {
            position: ArgumentIs(3),
            format: fmtdflt(),
        })]);
    }
    #[test]
    fn format_type() {
        same("{3:a}", &[NextArgument(Argument {
            position: ArgumentIs(3),
            format: FormatSpec {
                fill: None,
                align: AlignUnknown,
                flags: 0,
                precision: CountImplied,
                width: CountImplied,
                ty: "a",
            },
        })]);
    }
    #[test]
    fn format_align_fill() {
        same("{3:>}", &[NextArgument(Argument {
            position: ArgumentIs(3),
            format: FormatSpec {
                fill: None,
                align: AlignRight,
                flags: 0,
                precision: CountImplied,
                width: CountImplied,
                ty: "",
            },
        })]);
        same("{3:0<}", &[NextArgument(Argument {
            position: ArgumentIs(3),
            format: FormatSpec {
                fill: Some('0'),
                align: AlignLeft,
                flags: 0,
                precision: CountImplied,
                width: CountImplied,
                ty: "",
            },
        })]);
        same("{3:*<abcd}", &[NextArgument(Argument {
            position: ArgumentIs(3),
            format: FormatSpec {
                fill: Some('*'),
                align: AlignLeft,
                flags: 0,
                precision: CountImplied,
                width: CountImplied,
                ty: "abcd",
            },
        })]);
    }
    #[test]
    fn format_counts() {
        same("{:10s}", &[NextArgument(Argument {
            position: ArgumentNext,
            format: FormatSpec {
                fill: None,
                align: AlignUnknown,
                flags: 0,
                precision: CountImplied,
                width: CountIs(10),
                ty: "s",
            },
        })]);
        same("{:10$.10s}", &[NextArgument(Argument {
            position: ArgumentNext,
            format: FormatSpec {
                fill: None,
                align: AlignUnknown,
                flags: 0,
                precision: CountIs(10),
                width: CountIsParam(10),
                ty: "s",
            },
        })]);
        same("{:.*s}", &[NextArgument(Argument {
            position: ArgumentNext,
            format: FormatSpec {
                fill: None,
                align: AlignUnknown,
                flags: 0,
                precision: CountIsNextParam,
                width: CountImplied,
                ty: "s",
            },
        })]);
        same("{:.10$s}", &[NextArgument(Argument {
            position: ArgumentNext,
            format: FormatSpec {
                fill: None,
                align: AlignUnknown,
                flags: 0,
                precision: CountIsParam(10),
                width: CountImplied,
                ty: "s",
            },
        })]);
        same("{:a$.b$s}", &[NextArgument(Argument {
            position: ArgumentNext,
            format: FormatSpec {
                fill: None,
                align: AlignUnknown,
                flags: 0,
                precision: CountIsName("b"),
                width: CountIsName("a"),
                ty: "s",
            },
        })]);
    }
    #[test]
    fn format_flags() {
        same("{:-}", &[NextArgument(Argument {
            position: ArgumentNext,
            format: FormatSpec {
                fill: None,
                align: AlignUnknown,
                flags: (1 << FlagSignMinus as uint),
                precision: CountImplied,
                width: CountImplied,
                ty: "",
            },
        })]);
        same("{:+#}", &[NextArgument(Argument {
            position: ArgumentNext,
            format: FormatSpec {
                fill: None,
                align: AlignUnknown,
                flags: (1 << FlagSignPlus as uint) | (1 << FlagAlternate as uint),
                precision: CountImplied,
                width: CountImplied,
                ty: "",
            },
        })]);
    }
    #[test]
    fn format_mixture() {
        same("abcd {3:a} efg", &[String("abcd "), NextArgument(Argument {
            position: ArgumentIs(3),
            format: FormatSpec {
                fill: None,
                align: AlignUnknown,
                flags: 0,
                precision: CountImplied,
                width: CountImplied,
                ty: "a",
            },
        }), String(" efg")]);
    }
}<|MERGE_RESOLUTION|>--- conflicted
+++ resolved
@@ -212,21 +212,13 @@
                 self.cur.next();
             }
             Some((_, other)) => {
-<<<<<<< HEAD
-                self.err(format!("expected `{}`, found `{}`", c, other).index(&FullRange));
-            }
-            None => {
-                self.err(format!("expected `{}` but string was terminated",
-                                 c).index(&FullRange));
-            }
-=======
-                self.err(format!("expected `{:?}`, found `{:?}`", c, other)[]);
+                self.err(format!("expected `{:?}`, found `{:?}`", c,
+                                 other).index(&FullRange));
             }
             None => {
                 self.err(format!("expected `{:?}` but string was terminated",
-                                 c)[]);
-           }
->>>>>>> 44440e5c
+                                 c).index(&FullRange));
+            }
         }
     }
 
