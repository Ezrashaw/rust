--- conflicted
+++ resolved
@@ -21,70 +21,10 @@
     Native,
 }
 
-<<<<<<< HEAD
-configuration_option_enum! { BraceStyle:
-=======
-impl NewlineStyle {
-    fn auto_detect(raw_input_text: &str) -> NewlineStyle {
-        if let Some(pos) = raw_input_text.find('\n') {
-            let pos = pos.saturating_sub(1);
-            if let Some('\r') = raw_input_text.chars().nth(pos) {
-                NewlineStyle::Windows
-            } else {
-                NewlineStyle::Unix
-            }
-        } else {
-            NewlineStyle::Native
-        }
-    }
-
-    fn native() -> NewlineStyle {
-        if cfg!(windows) {
-            NewlineStyle::Windows
-        } else {
-            NewlineStyle::Unix
-        }
-    }
-
-    /// Apply this newline style to the formatted text. When the style is set
-    /// to `Auto`, the `raw_input_text` is used to detect the existing line
-    /// endings.
-    ///
-    /// If the style is set to `Auto` and `raw_input_text` contains no
-    /// newlines, the `Native` style will be used.
-    pub(crate) fn apply(self, formatted_text: &mut String, raw_input_text: &str) {
-        use crate::NewlineStyle::*;
-        let mut style = self;
-        if style == Auto {
-            style = Self::auto_detect(raw_input_text);
-        }
-        if style == Native {
-            style = Self::native();
-        }
-        match style {
-            Windows => {
-                let mut transformed = String::with_capacity(2 * formatted_text.capacity());
-                for c in formatted_text.chars() {
-                    match c {
-                        '\n' => transformed.push_str("\r\n"),
-                        '\r' => continue,
-                        c => transformed.push(c),
-                    }
-                }
-                *formatted_text = transformed;
-            }
-            Unix => return,
-            Native => unreachable!("NewlineStyle::Native"),
-            Auto => unreachable!("NewlineStyle::Auto"),
-        }
-    }
-}
-
 #[config_type]
 /// Where to put the opening brace of items (`fn`, `impl`, etc.).
 pub enum BraceStyle {
     /// Put the opening brace on the next line.
->>>>>>> 8c94e2b1
     AlwaysNextLine,
     /// Put the opening brace on the same line, if possible.
     PreferSameLine,
