//! Build-and-run steps for `./x.py test` test fixtures
//!
//! `./x.py test` (aka [`Kind::Test`]) is currently allowed to reach build steps in other modules.
//! However, this contains ~all test parts we expect people to be able to build and run locally.

use std::collections::HashSet;
use std::ffi::{OsStr, OsString};
use std::path::{Path, PathBuf};
use std::{env, fs, iter};

use clap_complete::shells;

use crate::core::build_steps::compile::run_cargo;
use crate::core::build_steps::doc::DocumentationFormat;
use crate::core::build_steps::llvm::get_llvm_version;
use crate::core::build_steps::synthetic_targets::MirOptPanicAbortSyntheticTarget;
use crate::core::build_steps::tool::{self, SourceType, Tool};
use crate::core::build_steps::toolstate::ToolState;
use crate::core::build_steps::{compile, dist, llvm};
use crate::core::builder::{
    self, Alias, Builder, Compiler, Kind, RunConfig, ShouldRun, Step, crate_description,
};
use crate::core::config::TargetSelection;
use crate::core::config::flags::{Subcommand, get_completion};
use crate::utils::build_stamp::{self, BuildStamp};
use crate::utils::exec::{BootstrapCommand, command};
use crate::utils::helpers::{
    self, LldThreads, add_rustdoc_cargo_linker_args, dylib_path, dylib_path_var, linker_args,
    linker_flags, t, target_supports_cranelift_backend, up_to_date,
};
use crate::utils::render_tests::{add_flags_and_try_run_tests, try_run_tests};
use crate::{CLang, DocTests, GitRepo, Mode, PathSet, envify};

const ADB_TEST_DIR: &str = "/data/local/tmp/work";

/// Runs `cargo test` on various internal tools used by bootstrap.
#[derive(Debug, Clone, PartialEq, Eq, Hash)]
pub struct CrateBootstrap {
    path: PathBuf,
    host: TargetSelection,
}

impl Step for CrateBootstrap {
    type Output = ();
    const ONLY_HOSTS: bool = true;
    const DEFAULT: bool = true;

    fn should_run(run: ShouldRun<'_>) -> ShouldRun<'_> {
        // This step is responsible for several different tool paths. By default
        // it will test all of them, but requesting specific tools on the
        // command-line (e.g. `./x test suggest-tests`) will test only the
        // specified tools.
        run.path("src/tools/jsondoclint")
            .path("src/tools/suggest-tests")
            .path("src/tools/replace-version-placeholder")
            // We want `./x test tidy` to _run_ the tidy tool, not its tests.
            // So we need a separate alias to test the tidy tool itself.
            .alias("tidyselftest")
    }

    fn make_run(run: RunConfig<'_>) {
        // Create and ensure a separate instance of this step for each path
        // that was selected on the command-line (or selected by default).
        for path in run.paths {
            let path = path.assert_single_path().path.clone();
            run.builder.ensure(CrateBootstrap { host: run.target, path });
        }
    }

    fn run(self, builder: &Builder<'_>) {
        let bootstrap_host = builder.config.build;
        let compiler = builder.compiler(0, bootstrap_host);
        let mut path = self.path.to_str().unwrap();

        // Map alias `tidyselftest` back to the actual crate path of tidy.
        if path == "tidyselftest" {
            path = "src/tools/tidy";
        }

        let cargo = tool::prepare_tool_cargo(
            builder,
            compiler,
            Mode::ToolBootstrap,
            bootstrap_host,
            Kind::Test,
            path,
            SourceType::InTree,
            &[],
        );

        let crate_name = path.rsplit_once('/').unwrap().1;
        run_cargo_test(cargo, &[], &[], crate_name, crate_name, bootstrap_host, builder);
    }
}

#[derive(Debug, Clone, PartialEq, Eq, Hash)]
pub struct Linkcheck {
    host: TargetSelection,
}

impl Step for Linkcheck {
    type Output = ();
    const ONLY_HOSTS: bool = true;
    const DEFAULT: bool = true;

    /// Runs the `linkchecker` tool as compiled in `stage` by the `host` compiler.
    ///
    /// This tool in `src/tools` will verify the validity of all our links in the
    /// documentation to ensure we don't have a bunch of dead ones.
    fn run(self, builder: &Builder<'_>) {
        let host = self.host;
        let hosts = &builder.hosts;
        let targets = &builder.targets;

        // if we have different hosts and targets, some things may be built for
        // the host (e.g. rustc) and others for the target (e.g. std). The
        // documentation built for each will contain broken links to
        // docs built for the other platform (e.g. rustc linking to cargo)
        if (hosts != targets) && !hosts.is_empty() && !targets.is_empty() {
            panic!(
                "Linkcheck currently does not support builds with different hosts and targets.
You can skip linkcheck with --skip src/tools/linkchecker"
            );
        }

        builder.info(&format!("Linkcheck ({host})"));

        // Test the linkchecker itself.
        let bootstrap_host = builder.config.build;
        let compiler = builder.compiler(0, bootstrap_host);

        let cargo = tool::prepare_tool_cargo(
            builder,
            compiler,
            Mode::ToolBootstrap,
            bootstrap_host,
            Kind::Test,
            "src/tools/linkchecker",
            SourceType::InTree,
            &[],
        );
        run_cargo_test(
            cargo,
            &[],
            &[],
            "linkchecker",
            "linkchecker self tests",
            bootstrap_host,
            builder,
        );

        if builder.doc_tests == DocTests::No {
            return;
        }

        // Build all the default documentation.
        builder.default_doc(&[]);

        // Build the linkchecker before calling `msg`, since GHA doesn't support nested groups.
        let linkchecker = builder.tool_cmd(Tool::Linkchecker);

        // Run the linkchecker.
        let _guard =
            builder.msg(Kind::Test, compiler.stage, "Linkcheck", bootstrap_host, bootstrap_host);
        let _time = helpers::timeit(builder);
        linkchecker.delay_failure().arg(builder.out.join(host).join("doc")).run(builder);
    }

    fn should_run(run: ShouldRun<'_>) -> ShouldRun<'_> {
        let builder = run.builder;
        let run = run.path("src/tools/linkchecker");
        run.default_condition(builder.config.docs)
    }

    fn make_run(run: RunConfig<'_>) {
        run.builder.ensure(Linkcheck { host: run.target });
    }
}

fn check_if_tidy_is_installed(builder: &Builder<'_>) -> bool {
    command("tidy").allow_failure().arg("--version").run_capture_stdout(builder).is_success()
}

#[derive(Debug, Clone, PartialEq, Eq, Hash)]
pub struct HtmlCheck {
    target: TargetSelection,
}

impl Step for HtmlCheck {
    type Output = ();
    const DEFAULT: bool = true;
    const ONLY_HOSTS: bool = true;

    fn should_run(run: ShouldRun<'_>) -> ShouldRun<'_> {
        let builder = run.builder;
        let run = run.path("src/tools/html-checker");
        run.lazy_default_condition(Box::new(|| check_if_tidy_is_installed(builder)))
    }

    fn make_run(run: RunConfig<'_>) {
        run.builder.ensure(HtmlCheck { target: run.target });
    }

    fn run(self, builder: &Builder<'_>) {
        if !check_if_tidy_is_installed(builder) {
            eprintln!("not running HTML-check tool because `tidy` is missing");
            eprintln!(
                "You need the HTML tidy tool https://www.html-tidy.org/, this tool is *not* part of the rust project and needs to be installed separately, for example via your package manager."
            );
            panic!("Cannot run html-check tests");
        }
        // Ensure that a few different kinds of documentation are available.
        builder.default_doc(&[]);
        builder.ensure(crate::core::build_steps::doc::Rustc::new(
            builder.top_stage,
            self.target,
            builder,
        ));

        builder
            .tool_cmd(Tool::HtmlChecker)
            .delay_failure()
            .arg(builder.doc_out(self.target))
            .run(builder);
    }
}

/// Builds cargo and then runs the `src/tools/cargotest` tool, which checks out
/// some representative crate repositories and runs `cargo test` on them, in
/// order to test cargo.
#[derive(Debug, Clone, PartialEq, Eq, Hash)]
pub struct Cargotest {
    stage: u32,
    host: TargetSelection,
}

impl Step for Cargotest {
    type Output = ();
    const ONLY_HOSTS: bool = true;

    fn should_run(run: ShouldRun<'_>) -> ShouldRun<'_> {
        run.path("src/tools/cargotest")
    }

    fn make_run(run: RunConfig<'_>) {
        run.builder.ensure(Cargotest { stage: run.builder.top_stage, host: run.target });
    }

    /// Runs the `cargotest` tool as compiled in `stage` by the `host` compiler.
    ///
    /// This tool in `src/tools` will check out a few Rust projects and run `cargo
    /// test` to ensure that we don't regress the test suites there.
    fn run(self, builder: &Builder<'_>) {
        let compiler = builder.compiler(self.stage, self.host);
        builder.ensure(compile::Rustc::new(compiler, compiler.host));
        let cargo = builder.ensure(tool::Cargo { compiler, target: compiler.host });

        // Note that this is a short, cryptic, and not scoped directory name. This
        // is currently to minimize the length of path on Windows where we otherwise
        // quickly run into path name limit constraints.
        let out_dir = builder.out.join("ct");
        t!(fs::create_dir_all(&out_dir));

        let _time = helpers::timeit(builder);
        let mut cmd = builder.tool_cmd(Tool::CargoTest);
        cmd.arg(&cargo)
            .arg(&out_dir)
            .args(builder.config.test_args())
            .env("RUSTC", builder.rustc(compiler))
            .env("RUSTDOC", builder.rustdoc(compiler));
        add_rustdoc_cargo_linker_args(&mut cmd, builder, compiler.host, LldThreads::No);
        cmd.delay_failure().run(builder);
    }
}

/// Runs `cargo test` for cargo itself.
#[derive(Debug, Clone, PartialEq, Eq, Hash)]
pub struct Cargo {
    stage: u32,
    host: TargetSelection,
}

impl Cargo {
    const CRATE_PATH: &str = "src/tools/cargo";
}

impl Step for Cargo {
    type Output = ();
    const ONLY_HOSTS: bool = true;

    fn should_run(run: ShouldRun<'_>) -> ShouldRun<'_> {
        run.path(Self::CRATE_PATH)
    }

    fn make_run(run: RunConfig<'_>) {
        run.builder.ensure(Cargo { stage: run.builder.top_stage, host: run.target });
    }

    /// Runs `cargo test` for `cargo` packaged with Rust.
    fn run(self, builder: &Builder<'_>) {
        let compiler = builder.compiler(self.stage, self.host);

        builder.ensure(tool::Cargo { compiler, target: self.host });
        let cargo = tool::prepare_tool_cargo(
            builder,
            compiler,
            Mode::ToolRustc,
            self.host,
            Kind::Test,
            Self::CRATE_PATH,
            SourceType::Submodule,
            &[],
        );

        // NOTE: can't use `run_cargo_test` because we need to overwrite `PATH`
        let mut cargo = prepare_cargo_test(cargo, &[], &[], "cargo", self.host, builder);

        // Don't run cross-compile tests, we may not have cross-compiled libstd libs
        // available.
        cargo.env("CFG_DISABLE_CROSS_TESTS", "1");
        // Forcibly disable tests using nightly features since any changes to
        // those features won't be able to land.
        cargo.env("CARGO_TEST_DISABLE_NIGHTLY", "1");
        cargo.env("PATH", path_for_cargo(builder, compiler));
        // Cargo's test suite uses `CARGO_RUSTC_CURRENT_DIR` to determine the path that `file!` is
        // relative to. Cargo no longer sets this env var, so we have to do that. This has to be the
        // same value as `-Zroot-dir`.
        cargo.env("CARGO_RUSTC_CURRENT_DIR", builder.src.display().to_string());

        #[cfg(feature = "build-metrics")]
        builder.metrics.begin_test_suite(
            build_helper::metrics::TestSuiteMetadata::CargoPackage {
                crates: vec!["cargo".into()],
                target: self.host.triple.to_string(),
                host: self.host.triple.to_string(),
                stage: self.stage,
            },
            builder,
        );

        let _time = helpers::timeit(builder);
        add_flags_and_try_run_tests(builder, &mut cargo);
    }
}

#[derive(Debug, Clone, PartialEq, Eq, Hash)]
pub struct RustAnalyzer {
    stage: u32,
    host: TargetSelection,
}

impl Step for RustAnalyzer {
    type Output = ();
    const ONLY_HOSTS: bool = true;
    const DEFAULT: bool = true;

    fn should_run(run: ShouldRun<'_>) -> ShouldRun<'_> {
        run.path("src/tools/rust-analyzer")
    }

    fn make_run(run: RunConfig<'_>) {
        run.builder.ensure(Self { stage: run.builder.top_stage, host: run.target });
    }

    /// Runs `cargo test` for rust-analyzer
    fn run(self, builder: &Builder<'_>) {
        let stage = self.stage;
        let host = self.host;
        let compiler = builder.compiler(stage, host);

        // We don't need to build the whole Rust Analyzer for the proc-macro-srv test suite,
        // but we do need the standard library to be present.
        builder.ensure(compile::Rustc::new(compiler, host));

        let workspace_path = "src/tools/rust-analyzer";
        // until the whole RA test suite runs on `i686`, we only run
        // `proc-macro-srv` tests
        let crate_path = "src/tools/rust-analyzer/crates/proc-macro-srv";
        let mut cargo = tool::prepare_tool_cargo(
            builder,
            compiler,
            Mode::ToolRustc,
            host,
            Kind::Test,
            crate_path,
            SourceType::InTree,
            &["in-rust-tree".to_owned()],
        );
        cargo.allow_features(tool::RustAnalyzer::ALLOW_FEATURES);

        let dir = builder.src.join(workspace_path);
        // needed by rust-analyzer to find its own text fixtures, cf.
        // https://github.com/rust-analyzer/expect-test/issues/33
        cargo.env("CARGO_WORKSPACE_DIR", &dir);

        // RA's test suite tries to write to the source directory, that can't
        // work in Rust CI
        cargo.env("SKIP_SLOW_TESTS", "1");

        cargo.add_rustc_lib_path(builder);
        run_cargo_test(cargo, &[], &[], "rust-analyzer", "rust-analyzer", host, builder);
    }
}

/// Runs `cargo test` for rustfmt.
#[derive(Debug, Clone, PartialEq, Eq, Hash)]
pub struct Rustfmt {
    stage: u32,
    host: TargetSelection,
}

impl Step for Rustfmt {
    type Output = ();
    const ONLY_HOSTS: bool = true;

    fn should_run(run: ShouldRun<'_>) -> ShouldRun<'_> {
        run.path("src/tools/rustfmt")
    }

    fn make_run(run: RunConfig<'_>) {
        run.builder.ensure(Rustfmt { stage: run.builder.top_stage, host: run.target });
    }

    /// Runs `cargo test` for rustfmt.
    fn run(self, builder: &Builder<'_>) {
        let stage = self.stage;
        let host = self.host;
        let compiler = builder.compiler(stage, host);

        builder.ensure(tool::Rustfmt { compiler, target: self.host });

        let mut cargo = tool::prepare_tool_cargo(
            builder,
            compiler,
            Mode::ToolRustc,
            host,
            Kind::Test,
            "src/tools/rustfmt",
            SourceType::InTree,
            &[],
        );

        let dir = testdir(builder, compiler.host);
        t!(fs::create_dir_all(&dir));
        cargo.env("RUSTFMT_TEST_DIR", dir);

        cargo.add_rustc_lib_path(builder);

        run_cargo_test(cargo, &[], &[], "rustfmt", "rustfmt", host, builder);
    }
}

#[derive(Debug, Clone, PartialEq, Eq, Hash)]
pub struct Miri {
    target: TargetSelection,
}

impl Miri {
    /// Run `cargo miri setup` for the given target, return where the Miri sysroot was put.
    pub fn build_miri_sysroot(
        builder: &Builder<'_>,
        compiler: Compiler,
        target: TargetSelection,
    ) -> PathBuf {
        let miri_sysroot = builder.out.join(compiler.host).join("miri-sysroot");
        let mut cargo = builder::Cargo::new(
            builder,
            compiler,
            Mode::Std,
            SourceType::Submodule,
            target,
            Kind::MiriSetup,
        );

        // Tell `cargo miri setup` where to find the sources.
        cargo.env("MIRI_LIB_SRC", builder.src.join("library"));
        // Tell it where to put the sysroot.
        cargo.env("MIRI_SYSROOT", &miri_sysroot);

        let mut cargo = BootstrapCommand::from(cargo);
        let _guard =
            builder.msg(Kind::Build, compiler.stage, "miri sysroot", compiler.host, target);
        cargo.run(builder);

        // # Determine where Miri put its sysroot.
        // To this end, we run `cargo miri setup --print-sysroot` and capture the output.
        // (We do this separately from the above so that when the setup actually
        // happens we get some output.)
        // We re-use the `cargo` from above.
        cargo.arg("--print-sysroot");

        builder.verbose(|| println!("running: {cargo:?}"));
        let stdout = cargo.run_capture_stdout(builder).stdout();
        // Output is "<sysroot>\n".
        let sysroot = stdout.trim_end();
        builder.verbose(|| println!("`cargo miri setup --print-sysroot` said: {sysroot:?}"));
        PathBuf::from(sysroot)
    }
}

impl Step for Miri {
    type Output = ();
    const ONLY_HOSTS: bool = false;

    fn should_run(run: ShouldRun<'_>) -> ShouldRun<'_> {
        run.path("src/tools/miri")
    }

    fn make_run(run: RunConfig<'_>) {
        run.builder.ensure(Miri { target: run.target });
    }

    /// Runs `cargo test` for miri.
    fn run(self, builder: &Builder<'_>) {
        let host = builder.build.build;
        let target = self.target;
        let stage = builder.top_stage;
        if stage == 0 {
            eprintln!("miri cannot be tested at stage 0");
            std::process::exit(1);
        }

        // This compiler runs on the host, we'll just use it for the target.
        let target_compiler = builder.compiler(stage, host);
        // Similar to `compile::Assemble`, build with the previous stage's compiler. Otherwise
        // we'd have stageN/bin/rustc and stageN/bin/rustdoc be effectively different stage
        // compilers, which isn't what we want. Rustdoc should be linked in the same way as the
        // rustc compiler it's paired with, so it must be built with the previous stage compiler.
        let host_compiler = builder.compiler(stage - 1, host);

        // Build our tools.
        let miri = builder.ensure(tool::Miri { compiler: host_compiler, target: host });
        // the ui tests also assume cargo-miri has been built
        builder.ensure(tool::CargoMiri { compiler: host_compiler, target: host });

        // We also need sysroots, for Miri and for the host (the latter for build scripts).
        // This is for the tests so everything is done with the target compiler.
        let miri_sysroot = Miri::build_miri_sysroot(builder, target_compiler, target);
        builder.ensure(compile::Std::new(target_compiler, host));
        let host_sysroot = builder.sysroot(target_compiler);

        // Miri has its own "target dir" for ui test dependencies. Make sure it gets cleared when
        // the sysroot gets rebuilt, to avoid "found possibly newer version of crate `std`" errors.
        if !builder.config.dry_run() {
            let ui_test_dep_dir = builder.stage_out(host_compiler, Mode::ToolStd).join("miri_ui");
            // The mtime of `miri_sysroot` changes when the sysroot gets rebuilt (also see
            // <https://github.com/RalfJung/rustc-build-sysroot/commit/10ebcf60b80fe2c3dc765af0ff19fdc0da4b7466>).
            // We can hence use that directly as a signal to clear the ui test dir.
            build_stamp::clear_if_dirty(builder, &ui_test_dep_dir, &miri_sysroot);
        }

        // Run `cargo test`.
        // This is with the Miri crate, so it uses the host compiler.
        let mut cargo = tool::prepare_tool_cargo(
            builder,
            host_compiler,
            Mode::ToolRustc,
            host,
            Kind::Test,
            "src/tools/miri",
            SourceType::InTree,
            &[],
        );

        cargo.add_rustc_lib_path(builder);

        // We can NOT use `run_cargo_test` since Miri's integration tests do not use the usual test
        // harness and therefore do not understand the flags added by `add_flags_and_try_run_test`.
        let mut cargo = prepare_cargo_test(cargo, &[], &[], "miri", host, builder);

        // miri tests need to know about the stage sysroot
        cargo.env("MIRI_SYSROOT", &miri_sysroot);
        cargo.env("MIRI_HOST_SYSROOT", &host_sysroot);
        cargo.env("MIRI", &miri);

        // Set the target.
        cargo.env("MIRI_TEST_TARGET", target.rustc_target_arg());

        {
            let _guard = builder.msg_sysroot_tool(Kind::Test, stage, "miri", host, target);
            let _time = helpers::timeit(builder);
            cargo.run(builder);
        }

        // Run it again for mir-opt-level 4 to catch some miscompilations.
        if builder.config.test_args().is_empty() {
            cargo.env("MIRIFLAGS", "-O -Zmir-opt-level=4 -Cdebug-assertions=yes");
            // Optimizations can change backtraces
            cargo.env("MIRI_SKIP_UI_CHECKS", "1");
            // `MIRI_SKIP_UI_CHECKS` and `RUSTC_BLESS` are incompatible
            cargo.env_remove("RUSTC_BLESS");
            // Optimizations can change error locations and remove UB so don't run `fail` tests.
            cargo.args(["tests/pass", "tests/panic"]);

            {
                let _guard = builder.msg_sysroot_tool(
                    Kind::Test,
                    stage,
                    "miri (mir-opt-level 4)",
                    host,
                    target,
                );
                let _time = helpers::timeit(builder);
                cargo.run(builder);
            }
        }
    }
}

/// Runs `cargo miri test` to demonstrate that `src/tools/miri/cargo-miri`
/// works and that libtest works under miri.
#[derive(Debug, Clone, PartialEq, Eq, Hash)]
pub struct CargoMiri {
    target: TargetSelection,
}

impl Step for CargoMiri {
    type Output = ();
    const ONLY_HOSTS: bool = false;

    fn should_run(run: ShouldRun<'_>) -> ShouldRun<'_> {
        run.path("src/tools/miri/cargo-miri")
    }

    fn make_run(run: RunConfig<'_>) {
        run.builder.ensure(CargoMiri { target: run.target });
    }

    /// Tests `cargo miri test`.
    fn run(self, builder: &Builder<'_>) {
        let host = builder.build.build;
        let target = self.target;
        let stage = builder.top_stage;
        if stage == 0 {
            eprintln!("cargo-miri cannot be tested at stage 0");
            std::process::exit(1);
        }

        // This compiler runs on the host, we'll just use it for the target.
        let compiler = builder.compiler(stage, host);

        // Run `cargo miri test`.
        // This is just a smoke test (Miri's own CI invokes this in a bunch of different ways and ensures
        // that we get the desired output), but that is sufficient to make sure that the libtest harness
        // itself executes properly under Miri, and that all the logic in `cargo-miri` does not explode.
        let mut cargo = tool::prepare_tool_cargo(
            builder,
            compiler,
            Mode::ToolStd, // it's unclear what to use here, we're not building anything just doing a smoke test!
            target,
            Kind::MiriTest,
            "src/tools/miri/test-cargo-miri",
            SourceType::Submodule,
            &[],
        );

        // We're not using `prepare_cargo_test` so we have to do this ourselves.
        // (We're not using that as the test-cargo-miri crate is not known to bootstrap.)
        match builder.doc_tests {
            DocTests::Yes => {}
            DocTests::No => {
                cargo.args(["--lib", "--bins", "--examples", "--tests", "--benches"]);
            }
            DocTests::Only => {
                cargo.arg("--doc");
            }
        }

        // Finally, pass test-args and run everything.
        cargo.arg("--").args(builder.config.test_args());
        let mut cargo = BootstrapCommand::from(cargo);
        {
            let _guard = builder.msg_sysroot_tool(Kind::Test, stage, "cargo-miri", host, target);
            let _time = helpers::timeit(builder);
            cargo.run(builder);
        }
    }
}

#[derive(Debug, Clone, PartialEq, Eq, Hash)]
pub struct CompiletestTest {
    host: TargetSelection,
}

impl Step for CompiletestTest {
    type Output = ();

    fn should_run(run: ShouldRun<'_>) -> ShouldRun<'_> {
        run.path("src/tools/compiletest")
    }

    fn make_run(run: RunConfig<'_>) {
        run.builder.ensure(CompiletestTest { host: run.target });
    }

    /// Runs `cargo test` for compiletest.
    fn run(self, builder: &Builder<'_>) {
        let host = self.host;
        let compiler = builder.compiler(builder.top_stage, host);

        // We need `ToolStd` for the locally-built sysroot because
        // compiletest uses unstable features of the `test` crate.
        builder.ensure(compile::Std::new(compiler, host));
        let mut cargo = tool::prepare_tool_cargo(
            builder,
            compiler,
            // compiletest uses libtest internals; make it use the in-tree std to make sure it never breaks
            // when std sources change.
            Mode::ToolStd,
            host,
            Kind::Test,
            "src/tools/compiletest",
            SourceType::InTree,
            &[],
        );
        cargo.allow_features("test");
        run_cargo_test(cargo, &[], &[], "compiletest", "compiletest self test", host, builder);
    }
}

#[derive(Debug, Clone, PartialEq, Eq, Hash)]
pub struct Clippy {
    stage: u32,
    host: TargetSelection,
}

impl Step for Clippy {
    type Output = ();
    const ONLY_HOSTS: bool = true;
    const DEFAULT: bool = false;

    fn should_run(run: ShouldRun<'_>) -> ShouldRun<'_> {
        run.path("src/tools/clippy")
    }

    fn make_run(run: RunConfig<'_>) {
        run.builder.ensure(Clippy { stage: run.builder.top_stage, host: run.target });
    }

    /// Runs `cargo test` for clippy.
    fn run(self, builder: &Builder<'_>) {
        let stage = self.stage;
        let host = self.host;
        let compiler = builder.compiler(stage, host);

        builder.ensure(tool::Clippy { compiler, target: self.host });
        let mut cargo = tool::prepare_tool_cargo(
            builder,
            compiler,
            Mode::ToolRustc,
            host,
            Kind::Test,
            "src/tools/clippy",
            SourceType::InTree,
            &[],
        );

        cargo.env("RUSTC_TEST_SUITE", builder.rustc(compiler));
        cargo.env("RUSTC_LIB_PATH", builder.rustc_libdir(compiler));
        let host_libs = builder.stage_out(compiler, Mode::ToolRustc).join(builder.cargo_dir());
        cargo.env("HOST_LIBS", host_libs);

        cargo.add_rustc_lib_path(builder);
        let cargo = prepare_cargo_test(cargo, &[], &[], "clippy", host, builder);

        let _guard = builder.msg_sysroot_tool(Kind::Test, compiler.stage, "clippy", host, host);

        // Clippy reports errors if it blessed the outputs
        if cargo.allow_failure().run(builder) {
            // The tests succeeded; nothing to do.
            return;
        }

        if !builder.config.cmd.bless() {
            crate::exit!(1);
        }
    }
}

fn path_for_cargo(builder: &Builder<'_>, compiler: Compiler) -> OsString {
    // Configure PATH to find the right rustc. NB. we have to use PATH
    // and not RUSTC because the Cargo test suite has tests that will
    // fail if rustc is not spelled `rustc`.
    let path = builder.sysroot(compiler).join("bin");
    let old_path = env::var_os("PATH").unwrap_or_default();
    env::join_paths(iter::once(path).chain(env::split_paths(&old_path))).expect("")
}

#[derive(Debug, Clone, Hash, PartialEq, Eq)]
pub struct RustdocTheme {
    pub compiler: Compiler,
}

impl Step for RustdocTheme {
    type Output = ();
    const DEFAULT: bool = true;
    const ONLY_HOSTS: bool = true;

    fn should_run(run: ShouldRun<'_>) -> ShouldRun<'_> {
        run.path("src/tools/rustdoc-themes")
    }

    fn make_run(run: RunConfig<'_>) {
        let compiler = run.builder.compiler(run.builder.top_stage, run.target);

        run.builder.ensure(RustdocTheme { compiler });
    }

    fn run(self, builder: &Builder<'_>) {
        let rustdoc = builder.bootstrap_out.join("rustdoc");
        let mut cmd = builder.tool_cmd(Tool::RustdocTheme);
        cmd.arg(rustdoc.to_str().unwrap())
            .arg(builder.src.join("src/librustdoc/html/static/css/rustdoc.css").to_str().unwrap())
            .env("RUSTC_STAGE", self.compiler.stage.to_string())
            .env("RUSTC_SYSROOT", builder.sysroot(self.compiler))
            .env("RUSTDOC_LIBDIR", builder.sysroot_target_libdir(self.compiler, self.compiler.host))
            .env("CFG_RELEASE_CHANNEL", &builder.config.channel)
            .env("RUSTDOC_REAL", builder.rustdoc(self.compiler))
            .env("RUSTC_BOOTSTRAP", "1");
        cmd.args(linker_args(builder, self.compiler.host, LldThreads::No));

        cmd.delay_failure().run(builder);
    }
}

#[derive(Debug, Clone, Hash, PartialEq, Eq)]
pub struct RustdocJSStd {
    pub target: TargetSelection,
}

impl Step for RustdocJSStd {
    type Output = ();
    const DEFAULT: bool = true;
    const ONLY_HOSTS: bool = true;

    fn should_run(run: ShouldRun<'_>) -> ShouldRun<'_> {
        let default = run.builder.config.nodejs.is_some();
        run.suite_path("tests/rustdoc-js-std").default_condition(default)
    }

    fn make_run(run: RunConfig<'_>) {
        run.builder.ensure(RustdocJSStd { target: run.target });
    }

    fn run(self, builder: &Builder<'_>) {
        let nodejs =
            builder.config.nodejs.as_ref().expect("need nodejs to run rustdoc-js-std tests");
        let mut command = command(nodejs);
        command
            .arg(builder.src.join("src/tools/rustdoc-js/tester.js"))
            .arg("--crate-name")
            .arg("std")
            .arg("--resource-suffix")
            .arg(&builder.version)
            .arg("--doc-folder")
            .arg(builder.doc_out(self.target))
            .arg("--test-folder")
            .arg(builder.src.join("tests/rustdoc-js-std"));
        for path in &builder.paths {
            if let Some(p) = helpers::is_valid_test_suite_arg(path, "tests/rustdoc-js-std", builder)
            {
                if !p.ends_with(".js") {
                    eprintln!("A non-js file was given: `{}`", path.display());
                    panic!("Cannot run rustdoc-js-std tests");
                }
                command.arg("--test-file").arg(path);
            }
        }
        builder.ensure(crate::core::build_steps::doc::Std::new(
            builder.top_stage,
            self.target,
            DocumentationFormat::Html,
        ));
        let _guard = builder.msg(
            Kind::Test,
            builder.top_stage,
            "rustdoc-js-std",
            builder.config.build,
            self.target,
        );
        command.run(builder);
    }
}

#[derive(Debug, Clone, Hash, PartialEq, Eq)]
pub struct RustdocJSNotStd {
    pub target: TargetSelection,
    pub compiler: Compiler,
}

impl Step for RustdocJSNotStd {
    type Output = ();
    const DEFAULT: bool = true;
    const ONLY_HOSTS: bool = true;

    fn should_run(run: ShouldRun<'_>) -> ShouldRun<'_> {
        let default = run.builder.config.nodejs.is_some();
        run.suite_path("tests/rustdoc-js").default_condition(default)
    }

    fn make_run(run: RunConfig<'_>) {
        let compiler = run.builder.compiler(run.builder.top_stage, run.build_triple());
        run.builder.ensure(RustdocJSNotStd { target: run.target, compiler });
    }

    fn run(self, builder: &Builder<'_>) {
        builder.ensure(Compiletest {
            compiler: self.compiler,
            target: self.target,
            mode: "rustdoc-js",
            suite: "rustdoc-js",
            path: "tests/rustdoc-js",
            compare_mode: None,
        });
    }
}

fn get_browser_ui_test_version_inner(
    builder: &Builder<'_>,
    npm: &Path,
    global: bool,
) -> Option<String> {
    let mut command = command(npm);
    command.arg("list").arg("--parseable").arg("--long").arg("--depth=0");
    if global {
        command.arg("--global");
    }
    let lines = command.allow_failure().run_capture(builder).stdout();
    lines
        .lines()
        .find_map(|l| l.split(':').nth(1)?.strip_prefix("browser-ui-test@"))
        .map(|v| v.to_owned())
}

fn get_browser_ui_test_version(builder: &Builder<'_>, npm: &Path) -> Option<String> {
    get_browser_ui_test_version_inner(builder, npm, false)
        .or_else(|| get_browser_ui_test_version_inner(builder, npm, true))
}

#[derive(Debug, Clone, Hash, PartialEq, Eq)]
pub struct RustdocGUI {
    pub target: TargetSelection,
    pub compiler: Compiler,
}

impl Step for RustdocGUI {
    type Output = ();
    const DEFAULT: bool = true;
    const ONLY_HOSTS: bool = true;

    fn should_run(run: ShouldRun<'_>) -> ShouldRun<'_> {
        let builder = run.builder;
        let run = run.suite_path("tests/rustdoc-gui");
        run.lazy_default_condition(Box::new(move || {
            builder.config.nodejs.is_some()
                && builder.doc_tests != DocTests::Only
                && builder
                    .config
                    .npm
                    .as_ref()
                    .map(|p| get_browser_ui_test_version(builder, p).is_some())
                    .unwrap_or(false)
        }))
    }

    fn make_run(run: RunConfig<'_>) {
        let compiler = run.builder.compiler(run.builder.top_stage, run.build_triple());
        run.builder.ensure(RustdocGUI { target: run.target, compiler });
    }

    fn run(self, builder: &Builder<'_>) {
        builder.ensure(compile::Std::new(self.compiler, self.target));

        let mut cmd = builder.tool_cmd(Tool::RustdocGUITest);

        let out_dir = builder.test_out(self.target).join("rustdoc-gui");
        build_stamp::clear_if_dirty(builder, &out_dir, &builder.rustdoc(self.compiler));

        if let Some(src) = builder.config.src.to_str() {
            cmd.arg("--rust-src").arg(src);
        }

        if let Some(out_dir) = out_dir.to_str() {
            cmd.arg("--out-dir").arg(out_dir);
        }

        if let Some(initial_cargo) = builder.config.initial_cargo.to_str() {
            cmd.arg("--initial-cargo").arg(initial_cargo);
        }

        cmd.arg("--jobs").arg(builder.jobs().to_string());

        cmd.env("RUSTDOC", builder.rustdoc(self.compiler))
            .env("RUSTC", builder.rustc(self.compiler));

        add_rustdoc_cargo_linker_args(&mut cmd, builder, self.compiler.host, LldThreads::No);

        for path in &builder.paths {
            if let Some(p) = helpers::is_valid_test_suite_arg(path, "tests/rustdoc-gui", builder) {
                if !p.ends_with(".goml") {
                    eprintln!("A non-goml file was given: `{}`", path.display());
                    panic!("Cannot run rustdoc-gui tests");
                }
                if let Some(name) = path.file_name().and_then(|f| f.to_str()) {
                    cmd.arg("--goml-file").arg(name);
                }
            }
        }

        for test_arg in builder.config.test_args() {
            cmd.arg("--test-arg").arg(test_arg);
        }

        if let Some(ref nodejs) = builder.config.nodejs {
            cmd.arg("--nodejs").arg(nodejs);
        }

        if let Some(ref npm) = builder.config.npm {
            cmd.arg("--npm").arg(npm);
        }

        let _time = helpers::timeit(builder);
        let _guard = builder.msg_sysroot_tool(
            Kind::Test,
            self.compiler.stage,
            "rustdoc-gui",
            self.compiler.host,
            self.target,
        );
        try_run_tests(builder, &mut cmd, true);
    }
}

/// Runs `src/tools/tidy` and `cargo fmt --check` to detect various style
/// problems in the repository.
///
/// (To run the tidy tool's internal tests, use the alias "tidyselftest" instead.)
#[derive(Debug, Clone, PartialEq, Eq, Hash)]
pub struct Tidy;

impl Step for Tidy {
    type Output = ();
    const DEFAULT: bool = true;
    const ONLY_HOSTS: bool = true;

    /// Runs the `tidy` tool.
    ///
    /// This tool in `src/tools` checks up on various bits and pieces of style and
    /// otherwise just implements a few lint-like checks that are specific to the
    /// compiler itself.
    ///
    /// Once tidy passes, this step also runs `fmt --check` if tests are being run
    /// for the `dev` or `nightly` channels.
    fn run(self, builder: &Builder<'_>) {
        let mut cmd = builder.tool_cmd(Tool::Tidy);
        cmd.arg(&builder.src);
        cmd.arg(&builder.initial_cargo);
        cmd.arg(&builder.out);
        // Tidy is heavily IO constrained. Still respect `-j`, but use a higher limit if `jobs` hasn't been configured.
        let jobs = builder.config.jobs.unwrap_or_else(|| {
            8 * std::thread::available_parallelism().map_or(1, std::num::NonZeroUsize::get) as u32
        });
        cmd.arg(jobs.to_string());
        if builder.is_verbose() {
            cmd.arg("--verbose");
        }
        if builder.config.cmd.bless() {
            cmd.arg("--bless");
        }
        if let Some(s) = builder.config.cmd.extra_checks() {
            cmd.arg(format!("--extra-checks={s}"));
        }
        let mut args = std::env::args_os();
        if args.any(|arg| arg == OsStr::new("--")) {
            cmd.arg("--");
            cmd.args(args);
        }

        if builder.config.channel == "dev" || builder.config.channel == "nightly" {
            if !builder.config.json_output {
                builder.info("fmt check");
                if builder.initial_rustfmt().is_none() {
                    let inferred_rustfmt_dir = builder.initial_sysroot.join("bin");
                    eprintln!(
                        "\
ERROR: no `rustfmt` binary found in {PATH}
INFO: `rust.channel` is currently set to \"{CHAN}\"
HELP: if you are testing a beta branch, set `rust.channel` to \"beta\" in the `config.toml` file
HELP: to skip test's attempt to check tidiness, pass `--skip src/tools/tidy` to `x.py test`",
                        PATH = inferred_rustfmt_dir.display(),
                        CHAN = builder.config.channel,
                    );
                    crate::exit!(1);
                }
                let all = false;
                crate::core::build_steps::format::format(
                    builder,
                    !builder.config.cmd.bless(),
                    all,
                    &[],
                );
            } else {
                eprintln!(
                    "WARNING: `--json-output` is not supported on rustfmt, formatting will be skipped"
                );
            }
        }

        builder.info("tidy check");
        cmd.delay_failure().run(builder);

        builder.info("x.py completions check");
        let [bash, zsh, fish, powershell] = ["x.py.sh", "x.py.zsh", "x.py.fish", "x.py.ps1"]
            .map(|filename| builder.src.join("src/etc/completions").join(filename));
        if builder.config.cmd.bless() {
            builder.ensure(crate::core::build_steps::run::GenerateCompletions);
        } else if get_completion(shells::Bash, &bash).is_some()
            || get_completion(shells::Fish, &fish).is_some()
            || get_completion(shells::PowerShell, &powershell).is_some()
            || crate::flags::get_completion(shells::Zsh, &zsh).is_some()
        {
            eprintln!(
                "x.py completions were changed; run `x.py run generate-completions` to update them"
            );
            crate::exit!(1);
        }
    }

    fn should_run(run: ShouldRun<'_>) -> ShouldRun<'_> {
        let default = run.builder.doc_tests != DocTests::Only;
        run.path("src/tools/tidy").default_condition(default)
    }

    fn make_run(run: RunConfig<'_>) {
        run.builder.ensure(Tidy);
    }
}

fn testdir(builder: &Builder<'_>, host: TargetSelection) -> PathBuf {
    builder.out.join(host).join("test")
}

/// Declares a test step that invokes compiletest on a particular test suite.
macro_rules! test {
    (
        $( #[$attr:meta] )* // allow docstrings and attributes
        $name:ident {
            path: $path:expr,
            mode: $mode:expr,
            suite: $suite:expr,
            default: $default:expr
            $( , only_hosts: $only_hosts:expr )? // default: false
            $( , compare_mode: $compare_mode:expr )? // default: None
            $( , )? // optional trailing comma
        }
    ) => {
        $( #[$attr] )*
        #[derive(Debug, Clone, PartialEq, Eq, Hash)]
        pub struct $name {
            pub compiler: Compiler,
            pub target: TargetSelection,
        }

        impl Step for $name {
            type Output = ();
            const DEFAULT: bool = $default;
            const ONLY_HOSTS: bool = (const {
                #[allow(unused_assignments, unused_mut)]
                let mut value = false;
                $( value = $only_hosts; )?
                value
            });

            fn should_run(run: ShouldRun<'_>) -> ShouldRun<'_> {
                run.suite_path($path)
            }

            fn make_run(run: RunConfig<'_>) {
                let compiler = run.builder.compiler(run.builder.top_stage, run.build_triple());

                run.builder.ensure($name { compiler, target: run.target });
            }

            fn run(self, builder: &Builder<'_>) {
                builder.ensure(Compiletest {
                    compiler: self.compiler,
                    target: self.target,
                    mode: $mode,
                    suite: $suite,
                    path: $path,
                    compare_mode: (const {
                        #[allow(unused_assignments, unused_mut)]
                        let mut value = None;
                        $( value = $compare_mode; )?
                        value
                    }),
                })
            }
        }
    };
}

#[derive(Debug, Copy, Clone, Hash, PartialEq, Eq, Ord, PartialOrd)]
pub struct RunMakeSupport {
    pub compiler: Compiler,
    pub target: TargetSelection,
}

impl Step for RunMakeSupport {
    type Output = PathBuf;
    const DEFAULT: bool = true;

    fn should_run(run: ShouldRun<'_>) -> ShouldRun<'_> {
        run.never()
    }

    fn make_run(run: RunConfig<'_>) {
        let compiler = run.builder.compiler(run.builder.top_stage, run.build_triple());
        run.builder.ensure(RunMakeSupport { compiler, target: run.build_triple() });
    }

    /// Builds run-make-support and returns the path to the resulting rlib.
    fn run(self, builder: &Builder<'_>) -> PathBuf {
        builder.ensure(compile::Std::new(self.compiler, self.target));

        let cargo = tool::prepare_tool_cargo(
            builder,
            self.compiler,
            Mode::ToolStd,
            self.target,
            Kind::Build,
            "src/tools/run-make-support",
            SourceType::InTree,
            &[],
        );

        cargo.into_cmd().run(builder);

        let lib_name = "librun_make_support.rlib";
        let lib = builder.tools_dir(self.compiler).join(lib_name);

        let cargo_out = builder.cargo_out(self.compiler, Mode::ToolStd, self.target).join(lib_name);
        builder.copy_link(&cargo_out, &lib);
        lib
    }
}

/// Runs `cargo test` on the `src/tools/run-make-support` crate.
/// That crate is used by run-make tests.
#[derive(Debug, Clone, PartialEq, Eq, Hash)]
pub struct CrateRunMakeSupport {
    host: TargetSelection,
}

impl Step for CrateRunMakeSupport {
    type Output = ();
    const ONLY_HOSTS: bool = true;

    fn should_run(run: ShouldRun<'_>) -> ShouldRun<'_> {
        run.path("src/tools/run-make-support")
    }

    fn make_run(run: RunConfig<'_>) {
        run.builder.ensure(CrateRunMakeSupport { host: run.target });
    }

    /// Runs `cargo test` for run-make-support.
    fn run(self, builder: &Builder<'_>) {
        let host = self.host;
        let compiler = builder.compiler(0, host);

        let mut cargo = tool::prepare_tool_cargo(
            builder,
            compiler,
            Mode::ToolBootstrap,
            host,
            Kind::Test,
            "src/tools/run-make-support",
            SourceType::InTree,
            &[],
        );
        cargo.allow_features("test");
        run_cargo_test(
            cargo,
            &[],
            &[],
            "run-make-support",
            "run-make-support self test",
            host,
            builder,
        );
    }
}

#[derive(Debug, Clone, PartialEq, Eq, Hash)]
pub struct CrateBuildHelper {
    host: TargetSelection,
}

impl Step for CrateBuildHelper {
    type Output = ();
    const ONLY_HOSTS: bool = true;

    fn should_run(run: ShouldRun<'_>) -> ShouldRun<'_> {
        run.path("src/build_helper")
    }

    fn make_run(run: RunConfig<'_>) {
        run.builder.ensure(CrateBuildHelper { host: run.target });
    }

    /// Runs `cargo test` for build_helper.
    fn run(self, builder: &Builder<'_>) {
        let host = self.host;
        let compiler = builder.compiler(0, host);

        let mut cargo = tool::prepare_tool_cargo(
            builder,
            compiler,
            Mode::ToolBootstrap,
            host,
            Kind::Test,
            "src/build_helper",
            SourceType::InTree,
            &[],
        );
        cargo.allow_features("test");
        run_cargo_test(cargo, &[], &[], "build_helper", "build_helper self test", host, builder);
    }
}

test!(Ui { path: "tests/ui", mode: "ui", suite: "ui", default: true });

test!(Crashes { path: "tests/crashes", mode: "crashes", suite: "crashes", default: true });

test!(Codegen { path: "tests/codegen", mode: "codegen", suite: "codegen", default: true });

test!(CodegenUnits {
    path: "tests/codegen-units",
    mode: "codegen-units",
    suite: "codegen-units",
    default: true,
});

test!(Incremental {
    path: "tests/incremental",
    mode: "incremental",
    suite: "incremental",
    default: true,
});

test!(Debuginfo {
    path: "tests/debuginfo",
    mode: "debuginfo",
    suite: "debuginfo",
    default: true,
    compare_mode: Some("split-dwarf"),
});

test!(UiFullDeps {
    path: "tests/ui-fulldeps",
    mode: "ui",
    suite: "ui-fulldeps",
    default: true,
    only_hosts: true,
});

test!(Rustdoc {
    path: "tests/rustdoc",
    mode: "rustdoc",
    suite: "rustdoc",
    default: true,
    only_hosts: true,
});
test!(RustdocUi {
    path: "tests/rustdoc-ui",
    mode: "ui",
    suite: "rustdoc-ui",
    default: true,
    only_hosts: true,
});

test!(RustdocJson {
    path: "tests/rustdoc-json",
    mode: "rustdoc-json",
    suite: "rustdoc-json",
    default: true,
    only_hosts: true,
});

test!(Pretty {
    path: "tests/pretty",
    mode: "pretty",
    suite: "pretty",
    default: true,
    only_hosts: true,
});

/// Special-handling is needed for `run-make`, so don't use `test!` for defining `RunMake`
/// tests.
#[derive(Debug, Copy, Clone, PartialEq, Eq, Hash)]
pub struct RunMake {
    pub compiler: Compiler,
    pub target: TargetSelection,
}

impl Step for RunMake {
    type Output = ();
    const DEFAULT: bool = true;
    const ONLY_HOSTS: bool = false;

    fn should_run(run: ShouldRun<'_>) -> ShouldRun<'_> {
        run.suite_path("tests/run-make")
    }

    fn make_run(run: RunConfig<'_>) {
        let compiler = run.builder.compiler(run.builder.top_stage, run.build_triple());
        run.builder.ensure(RunMakeSupport { compiler, target: run.build_triple() });
        run.builder.ensure(RunMake { compiler, target: run.target });
    }

    fn run(self, builder: &Builder<'_>) {
        builder.ensure(Compiletest {
            compiler: self.compiler,
            target: self.target,
            mode: "run-make",
            suite: "run-make",
            path: "tests/run-make",
            compare_mode: None,
        });
    }
}

test!(Assembly { path: "tests/assembly", mode: "assembly", suite: "assembly", default: true });

/// Runs the coverage test suite at `tests/coverage` in some or all of the
/// coverage test modes.
#[derive(Debug, Clone, PartialEq, Eq, PartialOrd, Ord, Hash)]
pub struct Coverage {
    pub compiler: Compiler,
    pub target: TargetSelection,
    pub mode: &'static str,
}

impl Coverage {
    const PATH: &'static str = "tests/coverage";
    const SUITE: &'static str = "coverage";
    const ALL_MODES: &[&str] = &["coverage-map", "coverage-run"];
}

impl Step for Coverage {
    type Output = ();
    const DEFAULT: bool = true;
    /// Compiletest will automatically skip the "coverage-run" tests if necessary.
    const ONLY_HOSTS: bool = false;

    fn should_run(mut run: ShouldRun<'_>) -> ShouldRun<'_> {
        // Support various invocation styles, including:
        // - `./x test coverage`
        // - `./x test tests/coverage/trivial.rs`
        // - `./x test coverage-map`
        // - `./x test coverage-run -- tests/coverage/trivial.rs`
        run = run.suite_path(Self::PATH);
        for mode in Self::ALL_MODES {
            run = run.alias(mode);
        }
        run
    }

    fn make_run(run: RunConfig<'_>) {
        let compiler = run.builder.compiler(run.builder.top_stage, run.build_triple());
        let target = run.target;

        // List of (coverage) test modes that the coverage test suite will be
        // run in. It's OK for this to contain duplicates, because the call to
        // `Builder::ensure` below will take care of deduplication.
        let mut modes = vec![];

        // From the pathsets that were selected on the command-line (or by default),
        // determine which modes to run in.
        for path in &run.paths {
            match path {
                PathSet::Set(_) => {
                    for mode in Self::ALL_MODES {
                        if path.assert_single_path().path == Path::new(mode) {
                            modes.push(mode);
                            break;
                        }
                    }
                }
                PathSet::Suite(_) => {
                    modes.extend(Self::ALL_MODES);
                    break;
                }
            }
        }

        // Skip any modes that were explicitly skipped/excluded on the command-line.
        // FIXME(Zalathar): Integrate this into central skip handling somehow?
        modes.retain(|mode| !run.builder.config.skip.iter().any(|skip| skip == Path::new(mode)));

        // FIXME(Zalathar): Make these commands skip all coverage tests, as expected:
        // - `./x test --skip=tests`
        // - `./x test --skip=tests/coverage`
        // - `./x test --skip=coverage`
        // Skip handling currently doesn't have a way to know that skipping the coverage
        // suite should also skip the `coverage-map` and `coverage-run` aliases.

        for mode in modes {
            run.builder.ensure(Coverage { compiler, target, mode });
        }
    }

    fn run(self, builder: &Builder<'_>) {
        let Self { compiler, target, mode } = self;
        // Like other compiletest suite test steps, delegate to an internal
        // compiletest task to actually run the tests.
        builder.ensure(Compiletest {
            compiler,
            target,
            mode,
            suite: Self::SUITE,
            path: Self::PATH,
            compare_mode: None,
        });
    }
}

test!(CoverageRunRustdoc {
    path: "tests/coverage-run-rustdoc",
    mode: "coverage-run",
    suite: "coverage-run-rustdoc",
    default: true,
    only_hosts: true,
});

// For the mir-opt suite we do not use macros, as we need custom behavior when blessing.
#[derive(Debug, Clone, PartialEq, Eq, Hash)]
pub struct MirOpt {
    pub compiler: Compiler,
    pub target: TargetSelection,
}

impl Step for MirOpt {
    type Output = ();
    const DEFAULT: bool = true;
    const ONLY_HOSTS: bool = false;

    fn should_run(run: ShouldRun<'_>) -> ShouldRun<'_> {
        run.suite_path("tests/mir-opt")
    }

    fn make_run(run: RunConfig<'_>) {
        let compiler = run.builder.compiler(run.builder.top_stage, run.build_triple());
        run.builder.ensure(MirOpt { compiler, target: run.target });
    }

    fn run(self, builder: &Builder<'_>) {
        let run = |target| {
            builder.ensure(Compiletest {
                compiler: self.compiler,
                target,
                mode: "mir-opt",
                suite: "mir-opt",
                path: "tests/mir-opt",
                compare_mode: None,
            })
        };

        run(self.target);

        // Run more targets with `--bless`. But we always run the host target first, since some
        // tests use very specific `only` clauses that are not covered by the target set below.
        if builder.config.cmd.bless() {
            // All that we really need to do is cover all combinations of 32/64-bit and unwind/abort,
            // but while we're at it we might as well flex our cross-compilation support. This
            // selection covers all our tier 1 operating systems and architectures using only tier
            // 1 targets.

            for target in ["aarch64-unknown-linux-gnu", "i686-pc-windows-msvc"] {
                run(TargetSelection::from_user(target));
            }

            for target in ["x86_64-apple-darwin", "i686-unknown-linux-musl"] {
                let target = TargetSelection::from_user(target);
                let panic_abort_target = builder.ensure(MirOptPanicAbortSyntheticTarget {
                    compiler: self.compiler,
                    base: target,
                });
                run(panic_abort_target);
            }
        }
    }
}

#[derive(Debug, Clone, PartialEq, Eq, Hash)]
struct Compiletest {
    compiler: Compiler,
    target: TargetSelection,
    mode: &'static str,
    suite: &'static str,
    path: &'static str,
    compare_mode: Option<&'static str>,
}

impl Step for Compiletest {
    type Output = ();

    fn should_run(run: ShouldRun<'_>) -> ShouldRun<'_> {
        run.never()
    }

    /// Executes the `compiletest` tool to run a suite of tests.
    ///
    /// Compiles all tests with `compiler` for `target` with the specified
    /// compiletest `mode` and `suite` arguments. For example `mode` can be
    /// "run-pass" or `suite` can be something like `debuginfo`.
    fn run(self, builder: &Builder<'_>) {
        if builder.doc_tests == DocTests::Only {
            return;
        }

        if builder.top_stage == 0 && env::var("COMPILETEST_FORCE_STAGE0").is_err() {
            eprintln!("\
ERROR: `--stage 0` runs compiletest on the beta compiler, not your local changes, and will almost always cause tests to fail
HELP: to test the compiler, use `--stage 1` instead
HELP: to test the standard library, use `--stage 0 library/std` instead
NOTE: if you're sure you want to do this, please open an issue as to why. In the meantime, you can override this with `COMPILETEST_FORCE_STAGE0=1`."
            );
            crate::exit!(1);
        }

        let mut compiler = self.compiler;
        let target = self.target;
        let mode = self.mode;
        let suite = self.suite;

        // Path for test suite
        let suite_path = self.path;

        // Skip codegen tests if they aren't enabled in configuration.
        if !builder.config.codegen_tests && suite == "codegen" {
            return;
        }

        // Support stage 1 ui-fulldeps. This is somewhat complicated: ui-fulldeps tests for the most
        // part test the *API* of the compiler, not how it compiles a given file. As a result, we
        // can run them against the stage 1 sources as long as we build them with the stage 0
        // bootstrap compiler.
        // NOTE: Only stage 1 is special cased because we need the rustc_private artifacts to match the
        // running compiler in stage 2 when plugins run.
        let (stage, stage_id) = if suite == "ui-fulldeps" && compiler.stage == 1 {
            // At stage 0 (stage - 1) we are using the beta compiler. Using `self.target` can lead
            // finding an incorrect compiler path on cross-targets, as the stage 0 beta compiler is
            // always equal to `build.build` in the configuration.
            let build = builder.build.build;
            compiler = builder.compiler(compiler.stage - 1, build);
            let test_stage = compiler.stage + 1;
            (test_stage, format!("stage{}-{}", test_stage, build))
        } else {
            let stage = compiler.stage;
            (stage, format!("stage{}-{}", stage, target))
        };

        if suite.ends_with("fulldeps") {
            builder.ensure(compile::Rustc::new(compiler, target));
        }

        if suite == "debuginfo" {
            builder.ensure(dist::DebuggerScripts {
                sysroot: builder.sysroot(compiler).to_path_buf(),
                host: target,
            });
        }

        // Also provide `rust_test_helpers` for the host.
        builder.ensure(TestHelpers { target: compiler.host });

        // ensure that `libproc_macro` is available on the host.
        if suite == "mir-opt" {
            builder.ensure(compile::Std::new(compiler, compiler.host).is_for_mir_opt_tests(true));
        } else {
            builder.ensure(compile::Std::new(compiler, compiler.host));
        }

        // As well as the target
        if suite != "mir-opt" {
            builder.ensure(TestHelpers { target });
        }

        let mut cmd = builder.tool_cmd(Tool::Compiletest);

        if suite == "mir-opt" {
            builder.ensure(compile::Std::new(compiler, target).is_for_mir_opt_tests(true));
        } else {
            builder.ensure(compile::Std::new(compiler, target));
        }

        builder.ensure(RemoteCopyLibs { compiler, target });

        // compiletest currently has... a lot of arguments, so let's just pass all
        // of them!

        cmd.arg("--stage").arg(stage.to_string());
        cmd.arg("--stage-id").arg(stage_id);

        cmd.arg("--compile-lib-path").arg(builder.rustc_libdir(compiler));
        cmd.arg("--run-lib-path").arg(builder.sysroot_target_libdir(compiler, target));
        cmd.arg("--rustc-path").arg(builder.rustc(compiler));

        // Minicore auxiliary lib for `no_core` tests that need `core` stubs in cross-compilation
        // scenarios.
        cmd.arg("--minicore-path")
            .arg(builder.src.join("tests").join("auxiliary").join("minicore.rs"));

        let is_rustdoc = suite == "rustdoc-ui" || suite == "rustdoc-js";

        if mode == "run-make" {
            let cargo_path = if builder.top_stage == 0 {
                // If we're using `--stage 0`, we should provide the bootstrap cargo.
                builder.initial_cargo.clone()
            } else {
                // We need to properly build cargo using the suitable stage compiler.

                let compiler = builder.download_rustc().then_some(compiler).unwrap_or_else(||
                    // HACK: currently tool stages are off-by-one compared to compiler stages, i.e. if
                    // you give `tool::Cargo` a stage 1 rustc, it will cause stage 2 rustc to be built
                    // and produce a cargo built with stage 2 rustc. To fix this, we need to chop off
                    // the compiler stage by 1 to align with expected `./x test run-make --stage N`
                    // behavior, i.e. we need to pass `N - 1` compiler stage to cargo. See also Miri
                    // which does a similar hack.
                    builder.compiler(builder.top_stage - 1, compiler.host));

                builder.ensure(tool::Cargo { compiler, target: compiler.host })
            };

            cmd.arg("--cargo-path").arg(cargo_path);
        }

        // Avoid depending on rustdoc when we don't need it.
        if mode == "rustdoc"
            || mode == "run-make"
            || (mode == "ui" && is_rustdoc)
            || mode == "rustdoc-js"
            || mode == "rustdoc-json"
            || suite == "coverage-run-rustdoc"
        {
            cmd.arg("--rustdoc-path").arg(builder.rustdoc(compiler));
        }

        if mode == "rustdoc-json" {
            // Use the beta compiler for jsondocck
            let json_compiler = compiler.with_stage(0);
            cmd.arg("--jsondocck-path")
                .arg(builder.ensure(tool::JsonDocCk { compiler: json_compiler, target }));
            cmd.arg("--jsondoclint-path")
                .arg(builder.ensure(tool::JsonDocLint { compiler: json_compiler, target }));
        }

        if matches!(mode, "coverage-map" | "coverage-run") {
            let coverage_dump = builder.tool_exe(Tool::CoverageDump);
            cmd.arg("--coverage-dump-path").arg(coverage_dump);
        }

        cmd.arg("--src-base").arg(builder.src.join("tests").join(suite));
        cmd.arg("--build-base").arg(testdir(builder, compiler.host).join(suite));

        // When top stage is 0, that means that we're testing an externally provided compiler.
        // In that case we need to use its specific sysroot for tests to pass.
        let sysroot = if builder.top_stage == 0 {
            builder.initial_sysroot.clone()
        } else {
            builder.sysroot(compiler).to_path_buf()
        };

        cmd.arg("--sysroot-base").arg(sysroot);

        cmd.arg("--suite").arg(suite);
        cmd.arg("--mode").arg(mode);
        cmd.arg("--target").arg(target.rustc_target_arg());
        cmd.arg("--host").arg(&*compiler.host.triple);
        cmd.arg("--llvm-filecheck").arg(builder.llvm_filecheck(builder.config.build));

        if builder.build.config.llvm_enzyme {
            cmd.arg("--has-enzyme");
        }

        if builder.config.cmd.bless() {
            cmd.arg("--bless");
        }

        if builder.config.cmd.force_rerun() {
            cmd.arg("--force-rerun");
        }

        if builder.config.cmd.no_capture() {
            cmd.arg("--no-capture");
        }

        let compare_mode =
            builder.config.cmd.compare_mode().or_else(|| {
                if builder.config.test_compare_mode { self.compare_mode } else { None }
            });

        if let Some(ref pass) = builder.config.cmd.pass() {
            cmd.arg("--pass");
            cmd.arg(pass);
        }

        if let Some(ref run) = builder.config.cmd.run() {
            cmd.arg("--run");
            cmd.arg(run);
        }

        if let Some(ref nodejs) = builder.config.nodejs {
            cmd.arg("--nodejs").arg(nodejs);
        } else if mode == "rustdoc-js" {
            panic!("need nodejs to run rustdoc-js suite");
        }
        if let Some(ref npm) = builder.config.npm {
            cmd.arg("--npm").arg(npm);
        }
        if builder.config.rust_optimize_tests {
            cmd.arg("--optimize-tests");
        }
        if builder.config.rust_randomize_layout {
            cmd.arg("--rust-randomized-layout");
        }
        if builder.config.cmd.only_modified() {
            cmd.arg("--only-modified");
        }
        if let Some(compiletest_diff_tool) = &builder.config.compiletest_diff_tool {
            cmd.arg("--compiletest-diff-tool").arg(compiletest_diff_tool);
        }

        let mut flags = if is_rustdoc { Vec::new() } else { vec!["-Crpath".to_string()] };
        flags.push(format!("-Cdebuginfo={}", builder.config.rust_debuginfo_level_tests));
        flags.extend(builder.config.cmd.compiletest_rustc_args().iter().map(|s| s.to_string()));

        if suite != "mir-opt" {
            if let Some(linker) = builder.linker(target) {
                cmd.arg("--target-linker").arg(linker);
            }
            if let Some(linker) = builder.linker(compiler.host) {
                cmd.arg("--host-linker").arg(linker);
            }
        }

        // FIXME(136096): on macOS, we get linker warnings about duplicate `-lm` flags.
        // NOTE: `stage > 1` here because `test --stage 1 ui-fulldeps` is a hack that compiles
        // with stage 0, but links the tests against stage 1.
        // cfg(bootstrap) - remove only the `stage > 1` check, leave everything else.
        if suite == "ui-fulldeps" && compiler.stage > 1 && target.ends_with("darwin") {
            flags.push("-Alinker_messages".into());
        }

        let mut hostflags = flags.clone();
        hostflags.push(format!("-Lnative={}", builder.test_helpers_out(compiler.host).display()));
        hostflags.extend(linker_flags(builder, compiler.host, LldThreads::No));

        let mut targetflags = flags;
        targetflags.push(format!("-Lnative={}", builder.test_helpers_out(target).display()));

        for flag in hostflags {
            cmd.arg("--host-rustcflags").arg(flag);
        }
        for flag in targetflags {
            cmd.arg("--target-rustcflags").arg(flag);
        }

        cmd.arg("--python").arg(builder.python());

        if let Some(ref gdb) = builder.config.gdb {
            cmd.arg("--gdb").arg(gdb);
        }

        let lldb_exe = builder.config.lldb.clone().unwrap_or_else(|| PathBuf::from("lldb"));
        let lldb_version = command(&lldb_exe)
            .allow_failure()
            .arg("--version")
            .run_capture(builder)
            .stdout_if_ok()
            .and_then(|v| if v.trim().is_empty() { None } else { Some(v) });
        if let Some(ref vers) = lldb_version {
            cmd.arg("--lldb-version").arg(vers);
            let lldb_python_dir = command(&lldb_exe)
                .allow_failure()
                .arg("-P")
                .run_capture_stdout(builder)
                .stdout_if_ok()
                .map(|p| p.lines().next().expect("lldb Python dir not found").to_string());
            if let Some(ref dir) = lldb_python_dir {
                cmd.arg("--lldb-python-dir").arg(dir);
            }
        }

        if helpers::forcing_clang_based_tests() {
            let clang_exe = builder.llvm_out(target).join("bin").join("clang");
            cmd.arg("--run-clang-based-tests-with").arg(clang_exe);
        }

        for exclude in &builder.config.skip {
            cmd.arg("--skip");
            cmd.arg(exclude);
        }

        // Get paths from cmd args
        let paths = match &builder.config.cmd {
            Subcommand::Test { .. } => &builder.config.paths[..],
            _ => &[],
        };

        // Get test-args by striping suite path
        let mut test_args: Vec<&str> = paths
            .iter()
            .filter_map(|p| helpers::is_valid_test_suite_arg(p, suite_path, builder))
            .collect();

        test_args.append(&mut builder.config.test_args());

        // On Windows, replace forward slashes in test-args by backslashes
        // so the correct filters are passed to libtest
        if cfg!(windows) {
            let test_args_win: Vec<String> =
                test_args.iter().map(|s| s.replace('/', "\\")).collect();
            cmd.args(&test_args_win);
        } else {
            cmd.args(&test_args);
        }

        if builder.is_verbose() {
            cmd.arg("--verbose");
        }

        cmd.arg("--json");

        if builder.config.rustc_debug_assertions {
            cmd.arg("--with-rustc-debug-assertions");
        }

        if builder.config.std_debug_assertions {
            cmd.arg("--with-std-debug-assertions");
        }

        let mut llvm_components_passed = false;
        let mut copts_passed = false;
        if builder.config.llvm_enabled(compiler.host) {
            let llvm::LlvmResult { llvm_config, .. } =
                builder.ensure(llvm::Llvm { target: builder.config.build });
            if !builder.config.dry_run() {
                let llvm_version = get_llvm_version(builder, &llvm_config);
                let llvm_components =
                    command(&llvm_config).arg("--components").run_capture_stdout(builder).stdout();
                // Remove trailing newline from llvm-config output.
                cmd.arg("--llvm-version")
                    .arg(llvm_version.trim())
                    .arg("--llvm-components")
                    .arg(llvm_components.trim());
                llvm_components_passed = true;
            }
            if !builder.is_rust_llvm(target) {
                // FIXME: missing Rust patches is not the same as being system llvm; we should rename the flag at some point.
                // Inspecting the tests with `// no-system-llvm` in src/test *looks* like this is doing the right thing, though.
                cmd.arg("--system-llvm");
            }

            // Tests that use compiler libraries may inherit the `-lLLVM` link
            // requirement, but the `-L` library path is not propagated across
            // separate compilations. We can add LLVM's library path to the
            // rustc args as a workaround.
            if !builder.config.dry_run() && suite.ends_with("fulldeps") {
                let llvm_libdir =
                    command(&llvm_config).arg("--libdir").run_capture_stdout(builder).stdout();
                let link_llvm = if target.is_msvc() {
                    format!("-Clink-arg=-LIBPATH:{llvm_libdir}")
                } else {
                    format!("-Clink-arg=-L{llvm_libdir}")
                };
                cmd.arg("--host-rustcflags").arg(link_llvm);
            }

            if !builder.config.dry_run() && matches!(mode, "run-make" | "coverage-run") {
                // The llvm/bin directory contains many useful cross-platform
                // tools. Pass the path to run-make tests so they can use them.
                // (The coverage-run tests also need these tools to process
                // coverage reports.)
                let llvm_bin_path = llvm_config
                    .parent()
                    .expect("Expected llvm-config to be contained in directory");
                assert!(llvm_bin_path.is_dir());
                cmd.arg("--llvm-bin-dir").arg(llvm_bin_path);
            }

            if !builder.config.dry_run() && mode == "run-make" {
                // If LLD is available, add it to the PATH
                if builder.config.lld_enabled {
                    let lld_install_root =
                        builder.ensure(llvm::Lld { target: builder.config.build });

                    let lld_bin_path = lld_install_root.join("bin");

                    let old_path = env::var_os("PATH").unwrap_or_default();
                    let new_path = env::join_paths(
                        std::iter::once(lld_bin_path).chain(env::split_paths(&old_path)),
                    )
                    .expect("Could not add LLD bin path to PATH");
                    cmd.env("PATH", new_path);
                }
            }
        }

        // Only pass correct values for these flags for the `run-make` suite as it
        // requires that a C++ compiler was configured which isn't always the case.
        if !builder.config.dry_run() && mode == "run-make" {
            let mut cflags = builder.cc_handled_clags(target, CLang::C);
            cflags.extend(builder.cc_unhandled_cflags(target, GitRepo::Rustc, CLang::C));
            let mut cxxflags = builder.cc_handled_clags(target, CLang::Cxx);
            cxxflags.extend(builder.cc_unhandled_cflags(target, GitRepo::Rustc, CLang::Cxx));
            cmd.arg("--cc")
                .arg(builder.cc(target))
                .arg("--cxx")
                .arg(builder.cxx(target).unwrap())
                .arg("--cflags")
                .arg(cflags.join(" "))
                .arg("--cxxflags")
                .arg(cxxflags.join(" "));
            copts_passed = true;
            if let Some(ar) = builder.ar(target) {
                cmd.arg("--ar").arg(ar);
            }
        }

        if !llvm_components_passed {
            cmd.arg("--llvm-components").arg("");
        }
        if !copts_passed {
            cmd.arg("--cc")
                .arg("")
                .arg("--cxx")
                .arg("")
                .arg("--cflags")
                .arg("")
                .arg("--cxxflags")
                .arg("");
        }

        if builder.remote_tested(target) {
            cmd.arg("--remote-test-client").arg(builder.tool_exe(Tool::RemoteTestClient));
        } else if let Some(tool) = builder.runner(target) {
            cmd.arg("--runner").arg(tool);
        }

        if suite != "mir-opt" {
            // Running a C compiler on MSVC requires a few env vars to be set, to be
            // sure to set them here.
            //
            // Note that if we encounter `PATH` we make sure to append to our own `PATH`
            // rather than stomp over it.
            if !builder.config.dry_run() && target.is_msvc() {
                for (k, v) in builder.cc.borrow()[&target].env() {
                    if k != "PATH" {
                        cmd.env(k, v);
                    }
                }
            }
        }

        // Special setup to enable running with sanitizers on MSVC.
        if !builder.config.dry_run()
            && target.contains("msvc")
            && builder.config.sanitizers_enabled(target)
        {
            // Ignore interception failures: not all dlls in the process will have been built with
            // address sanitizer enabled (e.g., ntdll.dll).
            cmd.env("ASAN_WIN_CONTINUE_ON_INTERCEPTION_FAILURE", "1");
            // Add the address sanitizer runtime to the PATH - it is located next to cl.exe.
            let asan_runtime_path =
                builder.cc.borrow()[&target].path().parent().unwrap().to_path_buf();
            let old_path = cmd
                .get_envs()
                .find_map(|(k, v)| (k == "PATH").then_some(v))
                .flatten()
                .map_or_else(|| env::var_os("PATH").unwrap_or_default(), |v| v.to_owned());
            let new_path = env::join_paths(
                env::split_paths(&old_path).chain(std::iter::once(asan_runtime_path)),
            )
            .expect("Could not add ASAN runtime path to PATH");
            cmd.env("PATH", new_path);
        }

        // Some UI tests trigger behavior in rustc where it reads $CARGO and changes behavior if it exists.
        // To make the tests work that rely on it not being set, make sure it is not set.
        cmd.env_remove("CARGO");

        cmd.env("RUSTC_BOOTSTRAP", "1");
        // Override the rustc version used in symbol hashes to reduce the amount of normalization
        // needed when diffing test output.
        cmd.env("RUSTC_FORCE_RUSTC_VERSION", "compiletest");
        cmd.env("DOC_RUST_LANG_ORG_CHANNEL", builder.doc_rust_lang_org_channel());
        builder.add_rust_test_threads(&mut cmd);

        if builder.config.sanitizers_enabled(target) {
            cmd.env("RUSTC_SANITIZER_SUPPORT", "1");
        }

        if builder.config.profiler_enabled(target) {
            cmd.arg("--profiler-runtime");
        }

        cmd.env("RUST_TEST_TMPDIR", builder.tempdir());

        cmd.arg("--adb-path").arg("adb");
        cmd.arg("--adb-test-dir").arg(ADB_TEST_DIR);
        if target.contains("android") && !builder.config.dry_run() {
            // Assume that cc for this target comes from the android sysroot
            cmd.arg("--android-cross-path")
                .arg(builder.cc(target).parent().unwrap().parent().unwrap());
        } else {
            cmd.arg("--android-cross-path").arg("");
        }

        if builder.config.cmd.rustfix_coverage() {
            cmd.arg("--rustfix-coverage");
        }

        cmd.arg("--channel").arg(&builder.config.channel);

        if !builder.config.omit_git_hash {
            cmd.arg("--git-hash");
        }

        let git_config = builder.config.git_config();
        cmd.arg("--git-repository").arg(git_config.git_repository);
        cmd.arg("--nightly-branch").arg(git_config.nightly_branch);
        cmd.arg("--git-merge-commit-email").arg(git_config.git_merge_commit_email);
        cmd.force_coloring_in_ci();

        #[cfg(feature = "build-metrics")]
        builder.metrics.begin_test_suite(
            build_helper::metrics::TestSuiteMetadata::Compiletest {
                suite: suite.into(),
                mode: mode.into(),
                compare_mode: None,
                target: self.target.triple.to_string(),
                host: self.compiler.host.triple.to_string(),
                stage: self.compiler.stage,
            },
            builder,
        );

        let _group = builder.msg(
            Kind::Test,
            compiler.stage,
            format!("compiletest suite={suite} mode={mode}"),
            compiler.host,
            target,
        );
        try_run_tests(builder, &mut cmd, false);

        if let Some(compare_mode) = compare_mode {
            cmd.arg("--compare-mode").arg(compare_mode);

            #[cfg(feature = "build-metrics")]
            builder.metrics.begin_test_suite(
                build_helper::metrics::TestSuiteMetadata::Compiletest {
                    suite: suite.into(),
                    mode: mode.into(),
                    compare_mode: Some(compare_mode.into()),
                    target: self.target.triple.to_string(),
                    host: self.compiler.host.triple.to_string(),
                    stage: self.compiler.stage,
                },
                builder,
            );

            builder.info(&format!(
                "Check compiletest suite={} mode={} compare_mode={} ({} -> {})",
                suite, mode, compare_mode, &compiler.host, target
            ));
            let _time = helpers::timeit(builder);
            try_run_tests(builder, &mut cmd, false);
        }
    }
}

#[derive(Debug, Clone, PartialEq, Eq, Hash)]
struct BookTest {
    compiler: Compiler,
    path: PathBuf,
    name: &'static str,
    is_ext_doc: bool,
    dependencies: Vec<&'static str>,
}

impl Step for BookTest {
    type Output = ();
    const ONLY_HOSTS: bool = true;

    fn should_run(run: ShouldRun<'_>) -> ShouldRun<'_> {
        run.never()
    }

    /// Runs the documentation tests for a book in `src/doc`.
    ///
    /// This uses the `rustdoc` that sits next to `compiler`.
    fn run(self, builder: &Builder<'_>) {
        // External docs are different from local because:
        // - Some books need pre-processing by mdbook before being tested.
        // - They need to save their state to toolstate.
        // - They are only tested on the "checktools" builders.
        //
        // The local docs are tested by default, and we don't want to pay the
        // cost of building mdbook, so they use `rustdoc --test` directly.
        // Also, the unstable book is special because SUMMARY.md is generated,
        // so it is easier to just run `rustdoc` on its files.
        if self.is_ext_doc {
            self.run_ext_doc(builder);
        } else {
            self.run_local_doc(builder);
        }
    }
}

impl BookTest {
    /// This runs the equivalent of `mdbook test` (via the rustbook wrapper)
    /// which in turn runs `rustdoc --test` on each file in the book.
    fn run_ext_doc(self, builder: &Builder<'_>) {
        let compiler = self.compiler;

        builder.ensure(compile::Std::new(compiler, compiler.host));

        // mdbook just executes a binary named "rustdoc", so we need to update
        // PATH so that it points to our rustdoc.
        let mut rustdoc_path = builder.rustdoc(compiler);
        rustdoc_path.pop();
        let old_path = env::var_os("PATH").unwrap_or_default();
        let new_path = env::join_paths(iter::once(rustdoc_path).chain(env::split_paths(&old_path)))
            .expect("could not add rustdoc to PATH");

        let mut rustbook_cmd = builder.tool_cmd(Tool::Rustbook);
        let path = builder.src.join(&self.path);
        // Books often have feature-gated example text.
        rustbook_cmd.env("RUSTC_BOOTSTRAP", "1");
        rustbook_cmd.env("PATH", new_path).arg("test").arg(path);

        // Books may also need to build dependencies. For example, `TheBook` has
        // code samples which use the `trpl` crate. For the `rustdoc` invocation
        // to find them them successfully, they need to be built first and their
        // paths used to generate the
        let libs = if !self.dependencies.is_empty() {
            let mut lib_paths = vec![];
            for dep in self.dependencies {
                let mode = Mode::ToolRustc;
                let target = builder.config.build;
                let cargo = tool::prepare_tool_cargo(
                    builder,
                    compiler,
                    mode,
                    target,
                    Kind::Build,
                    dep,
                    SourceType::Submodule,
                    &[],
                );

                let stamp = BuildStamp::new(&builder.cargo_out(compiler, mode, target))
                    .with_prefix(PathBuf::from(dep).file_name().and_then(|v| v.to_str()).unwrap());

                let output_paths = run_cargo(builder, cargo, vec![], &stamp, vec![], false, false);
                let directories = output_paths
                    .into_iter()
                    .filter_map(|p| p.parent().map(ToOwned::to_owned))
                    .fold(HashSet::new(), |mut set, dir| {
                        set.insert(dir);
                        set
                    });

                lib_paths.extend(directories);
            }
            lib_paths
        } else {
            vec![]
        };

        if !libs.is_empty() {
            let paths = libs
                .into_iter()
                .map(|path| path.into_os_string())
                .collect::<Vec<OsString>>()
                .join(OsStr::new(","));
            rustbook_cmd.args([OsString::from("--library-path"), paths]);
        }

        builder.add_rust_test_threads(&mut rustbook_cmd);
        let _guard = builder.msg(
            Kind::Test,
            compiler.stage,
            format_args!("mdbook {}", self.path.display()),
            compiler.host,
            compiler.host,
        );
        let _time = helpers::timeit(builder);
        let toolstate = if rustbook_cmd.delay_failure().run(builder) {
            ToolState::TestPass
        } else {
            ToolState::TestFail
        };
        builder.save_toolstate(self.name, toolstate);
    }

    /// This runs `rustdoc --test` on all `.md` files in the path.
    fn run_local_doc(self, builder: &Builder<'_>) {
        let compiler = self.compiler;
        let host = self.compiler.host;

        builder.ensure(compile::Std::new(compiler, host));

        let _guard =
            builder.msg(Kind::Test, compiler.stage, format!("book {}", self.name), host, host);

        // Do a breadth-first traversal of the `src/doc` directory and just run
        // tests for all files that end in `*.md`
        let mut stack = vec![builder.src.join(self.path)];
        let _time = helpers::timeit(builder);
        let mut files = Vec::new();
        while let Some(p) = stack.pop() {
            if p.is_dir() {
                stack.extend(t!(p.read_dir()).map(|p| t!(p).path()));
                continue;
            }

            if p.extension().and_then(|s| s.to_str()) != Some("md") {
                continue;
            }

            files.push(p);
        }

        files.sort();

        for file in files {
            markdown_test(builder, compiler, &file);
        }
    }
}

macro_rules! test_book {
    ($(
        $name:ident, $path:expr, $book_name:expr,
        default=$default:expr
        $(,submodules = $submodules:expr)?
        $(,dependencies=$dependencies:expr)?
        ;
    )+) => {
        $(
            #[derive(Debug, Clone, PartialEq, Eq, Hash)]
            pub struct $name {
                compiler: Compiler,
            }

            impl Step for $name {
                type Output = ();
                const DEFAULT: bool = $default;
                const ONLY_HOSTS: bool = true;

                fn should_run(run: ShouldRun<'_>) -> ShouldRun<'_> {
                    run.path($path)
                }

                fn make_run(run: RunConfig<'_>) {
                    run.builder.ensure($name {
                        compiler: run.builder.compiler(run.builder.top_stage, run.target),
                    });
                }

                fn run(self, builder: &Builder<'_>) {
                    $(
                        for submodule in $submodules {
                            builder.require_submodule(submodule, None);
                        }
                    )*

                    let dependencies = vec![];
                    $(
                        let mut dependencies = dependencies;
                        for dep in $dependencies {
                            dependencies.push(dep);
                        }
                    )?

                    builder.ensure(BookTest {
                        compiler: self.compiler,
                        path: PathBuf::from($path),
                        name: $book_name,
                        is_ext_doc: !$default,
                        dependencies,
                    });
                }
            }
        )+
    }
}

test_book!(
    Nomicon, "src/doc/nomicon", "nomicon", default=false, submodules=["src/doc/nomicon"];
    Reference, "src/doc/reference", "reference", default=false, submodules=["src/doc/reference"];
    RustdocBook, "src/doc/rustdoc", "rustdoc", default=true;
    RustcBook, "src/doc/rustc", "rustc", default=true;
    RustByExample, "src/doc/rust-by-example", "rust-by-example", default=false, submodules=["src/doc/rust-by-example"];
    EmbeddedBook, "src/doc/embedded-book", "embedded-book", default=false, submodules=["src/doc/embedded-book"];
    TheBook, "src/doc/book", "book", default=false, submodules=["src/doc/book"], dependencies=["src/doc/book/packages/trpl"];
    UnstableBook, "src/doc/unstable-book", "unstable-book", default=true;
    EditionGuide, "src/doc/edition-guide", "edition-guide", default=false, submodules=["src/doc/edition-guide"];
);

#[derive(Debug, Clone, PartialEq, Eq, Hash)]
pub struct ErrorIndex {
    compiler: Compiler,
}

impl Step for ErrorIndex {
    type Output = ();
    const DEFAULT: bool = true;
    const ONLY_HOSTS: bool = true;

    fn should_run(run: ShouldRun<'_>) -> ShouldRun<'_> {
        // Also add `error-index` here since that is what appears in the error message
        // when this fails.
        run.path("src/tools/error_index_generator").alias("error-index")
    }

    fn make_run(run: RunConfig<'_>) {
        // error_index_generator depends on librustdoc. Use the compiler that
        // is normally used to build rustdoc for other tests (like compiletest
        // tests in tests/rustdoc) so that it shares the same artifacts.
        let compiler = run.builder.compiler(run.builder.top_stage, run.builder.config.build);
        run.builder.ensure(ErrorIndex { compiler });
    }

    /// Runs the error index generator tool to execute the tests located in the error
    /// index.
    ///
    /// The `error_index_generator` tool lives in `src/tools` and is used to
    /// generate a markdown file from the error indexes of the code base which is
    /// then passed to `rustdoc --test`.
    fn run(self, builder: &Builder<'_>) {
        let compiler = self.compiler;

        let dir = testdir(builder, compiler.host);
        t!(fs::create_dir_all(&dir));
        let output = dir.join("error-index.md");

        let mut tool = tool::ErrorIndex::command(builder);
        tool.arg("markdown").arg(&output);

        let guard =
            builder.msg(Kind::Test, compiler.stage, "error-index", compiler.host, compiler.host);
        let _time = helpers::timeit(builder);
        tool.run_capture(builder);
        drop(guard);
        // The tests themselves need to link to std, so make sure it is
        // available.
        builder.ensure(compile::Std::new(compiler, compiler.host));
        markdown_test(builder, compiler, &output);
    }
}

fn markdown_test(builder: &Builder<'_>, compiler: Compiler, markdown: &Path) -> bool {
    if let Ok(contents) = fs::read_to_string(markdown) {
        if !contents.contains("```") {
            return true;
        }
    }

    builder.verbose(|| println!("doc tests for: {}", markdown.display()));
    let mut cmd = builder.rustdoc_cmd(compiler);
    builder.add_rust_test_threads(&mut cmd);
    // allow for unstable options such as new editions
    cmd.arg("-Z");
    cmd.arg("unstable-options");
    cmd.arg("--test");
    cmd.arg(markdown);
    cmd.env("RUSTC_BOOTSTRAP", "1");

    let test_args = builder.config.test_args().join(" ");
    cmd.arg("--test-args").arg(test_args);

    cmd = cmd.delay_failure();
    if !builder.config.verbose_tests {
        cmd.run_capture(builder).is_success()
    } else {
        cmd.run(builder)
    }
}

/// Runs `cargo test` for the compiler crates in `compiler/`.
///
/// (This step does not test `rustc_codegen_cranelift` or `rustc_codegen_gcc`,
/// which have their own separate test steps.)
#[derive(Debug, Clone, PartialEq, Eq, Hash)]
pub struct CrateLibrustc {
    compiler: Compiler,
    target: TargetSelection,
    crates: Vec<String>,
}

impl Step for CrateLibrustc {
    type Output = ();
    const DEFAULT: bool = true;
    const ONLY_HOSTS: bool = true;

    fn should_run(run: ShouldRun<'_>) -> ShouldRun<'_> {
        run.crate_or_deps("rustc-main").path("compiler")
    }

    fn make_run(run: RunConfig<'_>) {
        let builder = run.builder;
        let host = run.build_triple();
        let compiler = builder.compiler_for(builder.top_stage, host, host);
        let crates = run.make_run_crates(Alias::Compiler);

        builder.ensure(CrateLibrustc { compiler, target: run.target, crates });
    }

    fn run(self, builder: &Builder<'_>) {
        builder.ensure(compile::Std::new(self.compiler, self.target));

        // To actually run the tests, delegate to a copy of the `Crate` step.
        builder.ensure(Crate {
            compiler: self.compiler,
            target: self.target,
            mode: Mode::Rustc,
            crates: self.crates,
        });
    }
}

/// Given a `cargo test` subcommand, add the appropriate flags and run it.
///
/// Returns whether the test succeeded.
fn run_cargo_test<'a>(
    cargo: builder::Cargo,
    libtest_args: &[&str],
    crates: &[String],
    primary_crate: &str,
    description: impl Into<Option<&'a str>>,
    target: TargetSelection,
    builder: &Builder<'_>,
) -> bool {
    let compiler = cargo.compiler();
    let mut cargo = prepare_cargo_test(cargo, libtest_args, crates, primary_crate, target, builder);
    let _time = helpers::timeit(builder);
    let _group = description.into().and_then(|what| {
        builder.msg_sysroot_tool(Kind::Test, compiler.stage, what, compiler.host, target)
    });

    #[cfg(feature = "build-metrics")]
    builder.metrics.begin_test_suite(
        build_helper::metrics::TestSuiteMetadata::CargoPackage {
            crates: crates.iter().map(|c| c.to_string()).collect(),
            target: target.triple.to_string(),
            host: compiler.host.triple.to_string(),
            stage: compiler.stage,
        },
        builder,
    );
    add_flags_and_try_run_tests(builder, &mut cargo)
}

/// Given a `cargo test` subcommand, pass it the appropriate test flags given a `builder`.
fn prepare_cargo_test(
    cargo: builder::Cargo,
    libtest_args: &[&str],
    crates: &[String],
    primary_crate: &str,
    target: TargetSelection,
    builder: &Builder<'_>,
) -> BootstrapCommand {
    let compiler = cargo.compiler();
    let mut cargo: BootstrapCommand = cargo.into();

    // Propagate `--bless` if it has not already been set/unset
    // Any tools that want to use this should bless if `RUSTC_BLESS` is set to
    // anything other than `0`.
    if builder.config.cmd.bless() && !cargo.get_envs().any(|v| v.0 == "RUSTC_BLESS") {
        cargo.env("RUSTC_BLESS", "Gesundheit");
    }

    // Pass in some standard flags then iterate over the graph we've discovered
    // in `cargo metadata` with the maps above and figure out what `-p`
    // arguments need to get passed.
    if builder.kind == Kind::Test && !builder.fail_fast {
        cargo.arg("--no-fail-fast");
    }

    if builder.config.json_output {
        cargo.arg("--message-format=json");
    }

    match builder.doc_tests {
        DocTests::Only => {
            cargo.arg("--doc");
        }
        DocTests::No => {
            let krate = &builder
                .crates
                .get(primary_crate)
                .unwrap_or_else(|| panic!("missing crate {primary_crate}"));
            if krate.has_lib {
                cargo.arg("--lib");
            }
            cargo.args(["--bins", "--examples", "--tests", "--benches"]);
        }
        DocTests::Yes => {}
    }

    for krate in crates {
        cargo.arg("-p").arg(krate);
    }

    cargo.arg("--").args(builder.config.test_args()).args(libtest_args);
    if !builder.config.verbose_tests {
        cargo.arg("--quiet");
    }

    // The tests are going to run with the *target* libraries, so we need to
    // ensure that those libraries show up in the LD_LIBRARY_PATH equivalent.
    //
    // Note that to run the compiler we need to run with the *host* libraries,
    // but our wrapper scripts arrange for that to be the case anyway.
    //
    // We skip everything on Miri as then this overwrites the libdir set up
    // by `Cargo::new` and that actually makes things go wrong.
    if builder.kind != Kind::Miri {
        let mut dylib_path = dylib_path();
        dylib_path.insert(0, PathBuf::from(&*builder.sysroot_target_libdir(compiler, target)));
        cargo.env(dylib_path_var(), env::join_paths(&dylib_path).unwrap());
    }

    if builder.remote_tested(target) {
        cargo.env(
            format!("CARGO_TARGET_{}_RUNNER", envify(&target.triple)),
            format!("{} run 0", builder.tool_exe(Tool::RemoteTestClient).display()),
        );
    } else if let Some(tool) = builder.runner(target) {
        cargo.env(format!("CARGO_TARGET_{}_RUNNER", envify(&target.triple)), tool);
    }

    cargo
}

/// Runs `cargo test` for standard library crates.
///
/// (Also used internally to run `cargo test` for compiler crates.)
///
/// FIXME(Zalathar): Try to split this into two separate steps: a user-visible
/// step for testing standard library crates, and an internal step used for both
/// library crates and compiler crates.
#[derive(Debug, Clone, PartialEq, Eq, PartialOrd, Ord, Hash)]
pub struct Crate {
    pub compiler: Compiler,
    pub target: TargetSelection,
    pub mode: Mode,
    pub crates: Vec<String>,
}

impl Step for Crate {
    type Output = ();
    const DEFAULT: bool = true;

    fn should_run(run: ShouldRun<'_>) -> ShouldRun<'_> {
        run.crate_or_deps("sysroot").crate_or_deps("coretests")
    }

    fn make_run(run: RunConfig<'_>) {
        let builder = run.builder;
        let host = run.build_triple();
        let compiler = builder.compiler_for(builder.top_stage, host, host);
        let crates = run
            .paths
            .iter()
            .map(|p| builder.crate_paths[&p.assert_single_path().path].clone())
            .collect();

        builder.ensure(Crate { compiler, target: run.target, mode: Mode::Std, crates });
    }

    /// Runs all unit tests plus documentation tests for a given crate defined
    /// by a `Cargo.toml` (single manifest)
    ///
    /// This is what runs tests for crates like the standard library, compiler, etc.
    /// It essentially is the driver for running `cargo test`.
    ///
    /// Currently this runs all tests for a DAG by passing a bunch of `-p foo`
    /// arguments, and those arguments are discovered from `cargo metadata`.
    fn run(self, builder: &Builder<'_>) {
        let compiler = self.compiler;
        let target = self.target;
        let mode = self.mode;

        // Prepare sysroot
        // See [field@compile::Std::force_recompile].
        builder.ensure(compile::Std::new(compiler, compiler.host).force_recompile(true));

        // If we're not doing a full bootstrap but we're testing a stage2
        // version of libstd, then what we're actually testing is the libstd
        // produced in stage1. Reflect that here by updating the compiler that
        // we're working with automatically.
        let compiler = builder.compiler_for(compiler.stage, compiler.host, target);

        let mut cargo = if builder.kind == Kind::Miri {
            if builder.top_stage == 0 {
                eprintln!("ERROR: `x.py miri` requires stage 1 or higher");
                std::process::exit(1);
            }

            // Build `cargo miri test` command
            // (Implicitly prepares target sysroot)
            let mut cargo = builder::Cargo::new(
                builder,
                compiler,
                mode,
                SourceType::InTree,
                target,
                Kind::MiriTest,
            );
            // This hack helps bootstrap run standard library tests in Miri. The issue is as
            // follows: when running `cargo miri test` on libcore, cargo builds a local copy of core
            // and makes it a dependency of the integration test crate. This copy duplicates all the
            // lang items, so the build fails. (Regular testing avoids this because the sysroot is a
            // literal copy of what `cargo build` produces, but since Miri builds its own sysroot
            // this does not work for us.) So we need to make it so that the locally built libcore
            // contains all the items from `core`, but does not re-define them -- we want to replace
            // the entire crate but a re-export of the sysroot crate. We do this by swapping out the
            // source file: if `MIRI_REPLACE_LIBRS_IF_NOT_TEST` is set and we are building a
            // `lib.rs` file, and a `lib.miri.rs` file exists in the same folder, we build that
            // instead. But crucially we only do that for the library, not the test builds.
            cargo.env("MIRI_REPLACE_LIBRS_IF_NOT_TEST", "1");
            // std needs to be built with `-Zforce-unstable-if-unmarked`. For some reason the builder
            // does not set this directly, but relies on the rustc wrapper to set it, and we are not using
            // the wrapper -- hence we have to set it ourselves.
            cargo.rustflag("-Zforce-unstable-if-unmarked");
            cargo
        } else {
            // Also prepare a sysroot for the target.
<<<<<<< HEAD
            if !builder.is_builder_target(&target) {
=======
            if !builder.is_builder_target(target) {
>>>>>>> 0f490b04
                builder.ensure(compile::Std::new(compiler, target).force_recompile(true));
                builder.ensure(RemoteCopyLibs { compiler, target });
            }

            // Build `cargo test` command
            builder::Cargo::new(builder, compiler, mode, SourceType::InTree, target, builder.kind)
        };

        match mode {
            Mode::Std => {
                if builder.kind == Kind::Miri {
                    // We can't use `std_cargo` as that uses `optimized-compiler-builtins` which
                    // needs host tools for the given target. This is similar to what `compile::Std`
                    // does when `is_for_mir_opt_tests` is true. There's probably a chance for
                    // de-duplication here... `std_cargo` should support a mode that avoids needing
                    // host tools.
                    cargo
                        .arg("--manifest-path")
                        .arg(builder.src.join("library/sysroot/Cargo.toml"));
                } else {
                    compile::std_cargo(builder, target, compiler.stage, &mut cargo);
                    // `std_cargo` actually does the wrong thing: it passes `--sysroot build/host/stage2`,
                    // but we want to use the force-recompile std we just built in `build/host/stage2-test-sysroot`.
                    // Override it.
                    if builder.download_rustc() && compiler.stage > 0 {
                        let sysroot = builder
                            .out
                            .join(compiler.host)
                            .join(format!("stage{}-test-sysroot", compiler.stage));
                        cargo.env("RUSTC_SYSROOT", sysroot);
                    }
                }
            }
            Mode::Rustc => {
                compile::rustc_cargo(builder, &mut cargo, target, &compiler, &self.crates);
            }
            _ => panic!("can only test libraries"),
        };

        run_cargo_test(
            cargo,
            &[],
            &self.crates,
            &self.crates[0],
            &*crate_description(&self.crates),
            target,
            builder,
        );
    }
}

/// Rustdoc is special in various ways, which is why this step is different from `Crate`.
#[derive(Debug, Clone, PartialEq, Eq, Hash)]
pub struct CrateRustdoc {
    host: TargetSelection,
}

impl Step for CrateRustdoc {
    type Output = ();
    const DEFAULT: bool = true;
    const ONLY_HOSTS: bool = true;

    fn should_run(run: ShouldRun<'_>) -> ShouldRun<'_> {
        run.paths(&["src/librustdoc", "src/tools/rustdoc"])
    }

    fn make_run(run: RunConfig<'_>) {
        let builder = run.builder;

        builder.ensure(CrateRustdoc { host: run.target });
    }

    fn run(self, builder: &Builder<'_>) {
        let target = self.host;

        let compiler = if builder.download_rustc() {
            builder.compiler(builder.top_stage, target)
        } else {
            // Use the previous stage compiler to reuse the artifacts that are
            // created when running compiletest for tests/rustdoc. If this used
            // `compiler`, then it would cause rustdoc to be built *again*, which
            // isn't really necessary.
            builder.compiler_for(builder.top_stage, target, target)
        };
        // NOTE: normally `ensure(Rustc)` automatically runs `ensure(Std)` for us. However, when
        // using `download-rustc`, the rustc_private artifacts may be in a *different sysroot* from
        // the target rustdoc (`ci-rustc-sysroot` vs `stage2`). In that case, we need to ensure this
        // explicitly to make sure it ends up in the stage2 sysroot.
        builder.ensure(compile::Std::new(compiler, target));
        builder.ensure(compile::Rustc::new(compiler, target));

        let mut cargo = tool::prepare_tool_cargo(
            builder,
            compiler,
            Mode::ToolRustc,
            target,
            builder.kind,
            "src/tools/rustdoc",
            SourceType::InTree,
            &[],
        );
        if self.host.contains("musl") {
            cargo.arg("'-Ctarget-feature=-crt-static'");
        }

        // This is needed for running doctests on librustdoc. This is a bit of
        // an unfortunate interaction with how bootstrap works and how cargo
        // sets up the dylib path, and the fact that the doctest (in
        // html/markdown.rs) links to rustc-private libs. For stage1, the
        // compiler host dylibs (in stage1/lib) are not the same as the target
        // dylibs (in stage1/lib/rustlib/...). This is different from a normal
        // rust distribution where they are the same.
        //
        // On the cargo side, normal tests use `target_process` which handles
        // setting up the dylib for a *target* (stage1/lib/rustlib/... in this
        // case). However, for doctests it uses `rustdoc_process` which only
        // sets up the dylib path for the *host* (stage1/lib), which is the
        // wrong directory.
        //
        // Recall that we special-cased `compiler_for(top_stage)` above, so we always use stage1.
        //
        // It should be considered to just stop running doctests on
        // librustdoc. There is only one test, and it doesn't look too
        // important. There might be other ways to avoid this, but it seems
        // pretty convoluted.
        //
        // See also https://github.com/rust-lang/rust/issues/13983 where the
        // host vs target dylibs for rustdoc are consistently tricky to deal
        // with.
        //
        // Note that this set the host libdir for `download_rustc`, which uses a normal rust distribution.
        let libdir = if builder.download_rustc() {
            builder.rustc_libdir(compiler)
        } else {
            builder.sysroot_target_libdir(compiler, target).to_path_buf()
        };
        let mut dylib_path = dylib_path();
        dylib_path.insert(0, PathBuf::from(&*libdir));
        cargo.env(dylib_path_var(), env::join_paths(&dylib_path).unwrap());

        run_cargo_test(
            cargo,
            &[],
            &["rustdoc:0.0.0".to_string()],
            "rustdoc",
            "rustdoc",
            target,
            builder,
        );
    }
}

#[derive(Debug, Clone, PartialEq, Eq, Hash)]
pub struct CrateRustdocJsonTypes {
    host: TargetSelection,
}

impl Step for CrateRustdocJsonTypes {
    type Output = ();
    const DEFAULT: bool = true;
    const ONLY_HOSTS: bool = true;

    fn should_run(run: ShouldRun<'_>) -> ShouldRun<'_> {
        run.path("src/rustdoc-json-types")
    }

    fn make_run(run: RunConfig<'_>) {
        let builder = run.builder;

        builder.ensure(CrateRustdocJsonTypes { host: run.target });
    }

    fn run(self, builder: &Builder<'_>) {
        let target = self.host;

        // Use the previous stage compiler to reuse the artifacts that are
        // created when running compiletest for tests/rustdoc. If this used
        // `compiler`, then it would cause rustdoc to be built *again*, which
        // isn't really necessary.
        let compiler = builder.compiler_for(builder.top_stage, target, target);
        builder.ensure(compile::Rustc::new(compiler, target));

        let cargo = tool::prepare_tool_cargo(
            builder,
            compiler,
            Mode::ToolRustc,
            target,
            builder.kind,
            "src/rustdoc-json-types",
            SourceType::InTree,
            &[],
        );

        // FIXME: this looks very wrong, libtest doesn't accept `-C` arguments and the quotes are fishy.
        let libtest_args = if self.host.contains("musl") {
            ["'-Ctarget-feature=-crt-static'"].as_slice()
        } else {
            &[]
        };

        run_cargo_test(
            cargo,
            libtest_args,
            &["rustdoc-json-types".to_string()],
            "rustdoc-json-types",
            "rustdoc-json-types",
            target,
            builder,
        );
    }
}

/// Some test suites are run inside emulators or on remote devices, and most
/// of our test binaries are linked dynamically which means we need to ship
/// the standard library and such to the emulator ahead of time. This step
/// represents this and is a dependency of all test suites.
///
/// Most of the time this is a no-op. For some steps such as shipping data to
/// QEMU we have to build our own tools so we've got conditional dependencies
/// on those programs as well. Note that the remote test client is built for
/// the build target (us) and the server is built for the target.
#[derive(Debug, Clone, PartialEq, Eq, Hash)]
pub struct RemoteCopyLibs {
    compiler: Compiler,
    target: TargetSelection,
}

impl Step for RemoteCopyLibs {
    type Output = ();

    fn should_run(run: ShouldRun<'_>) -> ShouldRun<'_> {
        run.never()
    }

    fn run(self, builder: &Builder<'_>) {
        let compiler = self.compiler;
        let target = self.target;
        if !builder.remote_tested(target) {
            return;
        }

        builder.ensure(compile::Std::new(compiler, target));

        builder.info(&format!("REMOTE copy libs to emulator ({target})"));

        let server = builder.ensure(tool::RemoteTestServer { compiler, target });

        // Spawn the emulator and wait for it to come online
        let tool = builder.tool_exe(Tool::RemoteTestClient);
        let mut cmd = command(&tool);
        cmd.arg("spawn-emulator").arg(target.triple).arg(&server).arg(builder.tempdir());
        if let Some(rootfs) = builder.qemu_rootfs(target) {
            cmd.arg(rootfs);
        }
        cmd.run(builder);

        // Push all our dylibs to the emulator
        for f in t!(builder.sysroot_target_libdir(compiler, target).read_dir()) {
            let f = t!(f);
            if helpers::is_dylib(&f.path()) {
                command(&tool).arg("push").arg(f.path()).run(builder);
            }
        }
    }
}

#[derive(Debug, Clone, PartialEq, Eq, Hash)]
pub struct Distcheck;

impl Step for Distcheck {
    type Output = ();

    fn should_run(run: ShouldRun<'_>) -> ShouldRun<'_> {
        run.alias("distcheck")
    }

    fn make_run(run: RunConfig<'_>) {
        run.builder.ensure(Distcheck);
    }

    /// Runs "distcheck", a 'make check' from a tarball
    fn run(self, builder: &Builder<'_>) {
        builder.info("Distcheck");
        let dir = builder.tempdir().join("distcheck");
        let _ = fs::remove_dir_all(&dir);
        t!(fs::create_dir_all(&dir));

        // Guarantee that these are built before we begin running.
        builder.ensure(dist::PlainSourceTarball);
        builder.ensure(dist::Src);

        command("tar")
            .arg("-xf")
            .arg(builder.ensure(dist::PlainSourceTarball).tarball())
            .arg("--strip-components=1")
            .current_dir(&dir)
            .run(builder);
        command("./configure")
            .args(&builder.config.configure_args)
            .arg("--enable-vendor")
            .current_dir(&dir)
            .run(builder);
        command(helpers::make(&builder.config.build.triple))
            .arg("check")
            .current_dir(&dir)
            .run(builder);

        // Now make sure that rust-src has all of libstd's dependencies
        builder.info("Distcheck rust-src");
        let dir = builder.tempdir().join("distcheck-src");
        let _ = fs::remove_dir_all(&dir);
        t!(fs::create_dir_all(&dir));

        command("tar")
            .arg("-xf")
            .arg(builder.ensure(dist::Src).tarball())
            .arg("--strip-components=1")
            .current_dir(&dir)
            .run(builder);

        let toml = dir.join("rust-src/lib/rustlib/src/rust/library/std/Cargo.toml");
        command(&builder.initial_cargo)
            // Will read the libstd Cargo.toml
            // which uses the unstable `public-dependency` feature.
            .env("RUSTC_BOOTSTRAP", "1")
            .arg("generate-lockfile")
            .arg("--manifest-path")
            .arg(&toml)
            .current_dir(&dir)
            .run(builder);
    }
}

#[derive(Debug, Clone, PartialEq, Eq, Hash)]
pub struct Bootstrap;

impl Step for Bootstrap {
    type Output = ();
    const DEFAULT: bool = true;
    const ONLY_HOSTS: bool = true;

    /// Tests the build system itself.
    fn run(self, builder: &Builder<'_>) {
        let host = builder.config.build;
        let compiler = builder.compiler(0, host);
        let _guard = builder.msg(Kind::Test, 0, "bootstrap", host, host);

        // Some tests require cargo submodule to be present.
        builder.build.require_submodule("src/tools/cargo", None);

        let mut check_bootstrap = command(builder.python());
        check_bootstrap
            .args(["-m", "unittest", "bootstrap_test.py"])
            .env("BUILD_DIR", &builder.out)
            .env("BUILD_PLATFORM", builder.build.build.triple)
            .env("BOOTSTRAP_TEST_RUSTC_BIN", &builder.initial_rustc)
            .env("BOOTSTRAP_TEST_CARGO_BIN", &builder.initial_cargo)
            .current_dir(builder.src.join("src/bootstrap/"));
        // NOTE: we intentionally don't pass test_args here because the args for unittest and cargo test are mutually incompatible.
        // Use `python -m unittest` manually if you want to pass arguments.
        check_bootstrap.delay_failure().run(builder);

        let mut cargo = tool::prepare_tool_cargo(
            builder,
            compiler,
            Mode::ToolBootstrap,
            host,
            Kind::Test,
            "src/bootstrap",
            SourceType::InTree,
            &[],
        );

        cargo.release_build(false);

        cargo
            .rustflag("-Cdebuginfo=2")
            .env("CARGO_TARGET_DIR", builder.out.join("bootstrap"))
            .env("RUSTC_BOOTSTRAP", "1");

        // bootstrap tests are racy on directory creation so just run them one at a time.
        // Since there's not many this shouldn't be a problem.
        run_cargo_test(cargo, &["--test-threads=1"], &[], "bootstrap", None, host, builder);
    }

    fn should_run(run: ShouldRun<'_>) -> ShouldRun<'_> {
        run.path("src/bootstrap")
    }

    fn make_run(run: RunConfig<'_>) {
        run.builder.ensure(Bootstrap);
    }
}

#[derive(Debug, Clone, PartialEq, Eq, Hash)]
pub struct TierCheck {
    pub compiler: Compiler,
}

impl Step for TierCheck {
    type Output = ();
    const DEFAULT: bool = true;
    const ONLY_HOSTS: bool = true;

    fn should_run(run: ShouldRun<'_>) -> ShouldRun<'_> {
        run.path("src/tools/tier-check")
    }

    fn make_run(run: RunConfig<'_>) {
        let compiler =
            run.builder.compiler_for(run.builder.top_stage, run.builder.build.build, run.target);
        run.builder.ensure(TierCheck { compiler });
    }

    /// Tests the Platform Support page in the rustc book.
    fn run(self, builder: &Builder<'_>) {
        builder.ensure(compile::Std::new(self.compiler, self.compiler.host));
        let mut cargo = tool::prepare_tool_cargo(
            builder,
            self.compiler,
            Mode::ToolStd,
            self.compiler.host,
            Kind::Run,
            "src/tools/tier-check",
            SourceType::InTree,
            &[],
        );
        cargo.arg(builder.src.join("src/doc/rustc/src/platform-support.md"));
        cargo.arg(builder.rustc(self.compiler));
        if builder.is_verbose() {
            cargo.arg("--verbose");
        }

        let _guard = builder.msg(
            Kind::Test,
            self.compiler.stage,
            "platform support check",
            self.compiler.host,
            self.compiler.host,
        );
        BootstrapCommand::from(cargo).delay_failure().run(builder);
    }
}

#[derive(Debug, Clone, PartialEq, Eq, Hash)]
pub struct LintDocs {
    pub compiler: Compiler,
    pub target: TargetSelection,
}

impl Step for LintDocs {
    type Output = ();
    const DEFAULT: bool = true;
    const ONLY_HOSTS: bool = true;

    fn should_run(run: ShouldRun<'_>) -> ShouldRun<'_> {
        run.path("src/tools/lint-docs")
    }

    fn make_run(run: RunConfig<'_>) {
        run.builder.ensure(LintDocs {
            compiler: run.builder.compiler(run.builder.top_stage, run.builder.config.build),
            target: run.target,
        });
    }

    /// Tests that the lint examples in the rustc book generate the correct
    /// lints and have the expected format.
    fn run(self, builder: &Builder<'_>) {
        builder.ensure(crate::core::build_steps::doc::RustcBook {
            compiler: self.compiler,
            target: self.target,
            validate: true,
        });
    }
}

#[derive(Debug, Clone, PartialEq, Eq, Hash)]
pub struct RustInstaller;

impl Step for RustInstaller {
    type Output = ();
    const ONLY_HOSTS: bool = true;
    const DEFAULT: bool = true;

    /// Ensure the version placeholder replacement tool builds
    fn run(self, builder: &Builder<'_>) {
        let bootstrap_host = builder.config.build;
        let compiler = builder.compiler(0, bootstrap_host);
        let cargo = tool::prepare_tool_cargo(
            builder,
            compiler,
            Mode::ToolBootstrap,
            bootstrap_host,
            Kind::Test,
            "src/tools/rust-installer",
            SourceType::InTree,
            &[],
        );

        let _guard = builder.msg(
            Kind::Test,
            compiler.stage,
            "rust-installer",
            bootstrap_host,
            bootstrap_host,
        );
        run_cargo_test(cargo, &[], &[], "installer", None, bootstrap_host, builder);

        // We currently don't support running the test.sh script outside linux(?) environments.
        // Eventually this should likely migrate to #[test]s in rust-installer proper rather than a
        // set of scripts, which will likely allow dropping this if.
        if bootstrap_host != "x86_64-unknown-linux-gnu" {
            return;
        }

        let mut cmd = command(builder.src.join("src/tools/rust-installer/test.sh"));
        let tmpdir = testdir(builder, compiler.host).join("rust-installer");
        let _ = std::fs::remove_dir_all(&tmpdir);
        let _ = std::fs::create_dir_all(&tmpdir);
        cmd.current_dir(&tmpdir);
        cmd.env("CARGO_TARGET_DIR", tmpdir.join("cargo-target"));
        cmd.env("CARGO", &builder.initial_cargo);
        cmd.env("RUSTC", &builder.initial_rustc);
        cmd.env("TMP_DIR", &tmpdir);
        cmd.delay_failure().run(builder);
    }

    fn should_run(run: ShouldRun<'_>) -> ShouldRun<'_> {
        run.path("src/tools/rust-installer")
    }

    fn make_run(run: RunConfig<'_>) {
        run.builder.ensure(Self);
    }
}

#[derive(Debug, Clone, PartialEq, Eq, Hash)]
pub struct TestHelpers {
    pub target: TargetSelection,
}

impl Step for TestHelpers {
    type Output = ();

    fn should_run(run: ShouldRun<'_>) -> ShouldRun<'_> {
        run.path("tests/auxiliary/rust_test_helpers.c")
    }

    fn make_run(run: RunConfig<'_>) {
        run.builder.ensure(TestHelpers { target: run.target })
    }

    /// Compiles the `rust_test_helpers.c` library which we used in various
    /// `run-pass` tests for ABI testing.
    fn run(self, builder: &Builder<'_>) {
        if builder.config.dry_run() {
            return;
        }
        // The x86_64-fortanix-unknown-sgx target doesn't have a working C
        // toolchain. However, some x86_64 ELF objects can be linked
        // without issues. Use this hack to compile the test helpers.
        let target = if self.target == "x86_64-fortanix-unknown-sgx" {
            TargetSelection::from_user("x86_64-unknown-linux-gnu")
        } else {
            self.target
        };
        let dst = builder.test_helpers_out(target);
        let src = builder.src.join("tests/auxiliary/rust_test_helpers.c");
        if up_to_date(&src, &dst.join("librust_test_helpers.a")) {
            return;
        }

        let _guard = builder.msg_unstaged(Kind::Build, "test helpers", target);
        t!(fs::create_dir_all(&dst));
        let mut cfg = cc::Build::new();

        // We may have found various cross-compilers a little differently due to our
        // extra configuration, so inform cc of these compilers. Note, though, that
        // on MSVC we still need cc's detection of env vars (ugh).
        if !target.is_msvc() {
            if let Some(ar) = builder.ar(target) {
                cfg.archiver(ar);
            }
            cfg.compiler(builder.cc(target));
        }
        cfg.cargo_metadata(false)
            .out_dir(&dst)
            .target(&target.triple)
            .host(&builder.config.build.triple)
            .opt_level(0)
            .warnings(false)
            .debug(false)
            .file(builder.src.join("tests/auxiliary/rust_test_helpers.c"))
            .compile("rust_test_helpers");
    }
}

#[derive(Debug, Clone, PartialEq, Eq, Hash)]
pub struct CodegenCranelift {
    compiler: Compiler,
    target: TargetSelection,
}

impl Step for CodegenCranelift {
    type Output = ();
    const DEFAULT: bool = true;
    const ONLY_HOSTS: bool = true;

    fn should_run(run: ShouldRun<'_>) -> ShouldRun<'_> {
        run.paths(&["compiler/rustc_codegen_cranelift"])
    }

    fn make_run(run: RunConfig<'_>) {
        let builder = run.builder;
        let host = run.build_triple();
        let compiler = run.builder.compiler_for(run.builder.top_stage, host, host);

        if builder.doc_tests == DocTests::Only {
            return;
        }

        if builder.download_rustc() {
            builder.info("CI rustc uses the default codegen backend. skipping");
            return;
        }

        if !target_supports_cranelift_backend(run.target) {
            builder.info("target not supported by rustc_codegen_cranelift. skipping");
            return;
        }

        if builder.remote_tested(run.target) {
            builder.info("remote testing is not supported by rustc_codegen_cranelift. skipping");
            return;
        }

        if !builder.config.codegen_backends(run.target).contains(&"cranelift".to_owned()) {
            builder.info("cranelift not in rust.codegen-backends. skipping");
            return;
        }

        builder.ensure(CodegenCranelift { compiler, target: run.target });
    }

    fn run(self, builder: &Builder<'_>) {
        let compiler = self.compiler;
        let target = self.target;

        builder.ensure(compile::Std::new(compiler, target));

        // If we're not doing a full bootstrap but we're testing a stage2
        // version of libstd, then what we're actually testing is the libstd
        // produced in stage1. Reflect that here by updating the compiler that
        // we're working with automatically.
        let compiler = builder.compiler_for(compiler.stage, compiler.host, target);

        let build_cargo = || {
            let mut cargo = builder::Cargo::new(
                builder,
                compiler,
                Mode::Codegen, // Must be codegen to ensure dlopen on compiled dylibs works
                SourceType::InTree,
                target,
                Kind::Run,
            );

            cargo.current_dir(&builder.src.join("compiler/rustc_codegen_cranelift"));
            cargo
                .arg("--manifest-path")
                .arg(builder.src.join("compiler/rustc_codegen_cranelift/build_system/Cargo.toml"));
            compile::rustc_cargo_env(builder, &mut cargo, target, compiler.stage);

            // Avoid incremental cache issues when changing rustc
            cargo.env("CARGO_BUILD_INCREMENTAL", "false");

            cargo
        };

        builder.info(&format!(
            "{} cranelift stage{} ({} -> {})",
            Kind::Test.description(),
            compiler.stage,
            &compiler.host,
            target
        ));
        let _time = helpers::timeit(builder);

        // FIXME handle vendoring for source tarballs before removing the --skip-test below
        let download_dir = builder.out.join("cg_clif_download");

        // FIXME: Uncomment the `prepare` command below once vendoring is implemented.
        /*
        let mut prepare_cargo = build_cargo();
        prepare_cargo.arg("--").arg("prepare").arg("--download-dir").arg(&download_dir);
        #[allow(deprecated)]
        builder.config.try_run(&mut prepare_cargo.into()).unwrap();
        */

        let mut cargo = build_cargo();
        cargo
            .arg("--")
            .arg("test")
            .arg("--download-dir")
            .arg(&download_dir)
            .arg("--out-dir")
            .arg(builder.stage_out(compiler, Mode::ToolRustc).join("cg_clif"))
            .arg("--no-unstable-features")
            .arg("--use-backend")
            .arg("cranelift")
            // Avoid having to vendor the standard library dependencies
            .arg("--sysroot")
            .arg("llvm")
            // These tests depend on crates that are not yet vendored
            // FIXME remove once vendoring is handled
            .arg("--skip-test")
            .arg("testsuite.extended_sysroot");

        cargo.into_cmd().run(builder);
    }
}

#[derive(Debug, Clone, PartialEq, Eq, Hash)]
pub struct CodegenGCC {
    compiler: Compiler,
    target: TargetSelection,
}

impl Step for CodegenGCC {
    type Output = ();
    const DEFAULT: bool = true;
    const ONLY_HOSTS: bool = true;

    fn should_run(run: ShouldRun<'_>) -> ShouldRun<'_> {
        run.paths(&["compiler/rustc_codegen_gcc"])
    }

    fn make_run(run: RunConfig<'_>) {
        let builder = run.builder;
        let host = run.build_triple();
        let compiler = run.builder.compiler_for(run.builder.top_stage, host, host);

        if builder.doc_tests == DocTests::Only {
            return;
        }

        if builder.download_rustc() {
            builder.info("CI rustc uses the default codegen backend. skipping");
            return;
        }

        let triple = run.target.triple;
        let target_supported =
            if triple.contains("linux") { triple.contains("x86_64") } else { false };
        if !target_supported {
            builder.info("target not supported by rustc_codegen_gcc. skipping");
            return;
        }

        if builder.remote_tested(run.target) {
            builder.info("remote testing is not supported by rustc_codegen_gcc. skipping");
            return;
        }

        if !builder.config.codegen_backends(run.target).contains(&"gcc".to_owned()) {
            builder.info("gcc not in rust.codegen-backends. skipping");
            return;
        }

        builder.ensure(CodegenGCC { compiler, target: run.target });
    }

    fn run(self, builder: &Builder<'_>) {
        let compiler = self.compiler;
        let target = self.target;

        builder.ensure(
            compile::Std::new(compiler, target)
                .extra_rust_args(&["-Csymbol-mangling-version=v0", "-Cpanic=abort"]),
        );

        // If we're not doing a full bootstrap but we're testing a stage2
        // version of libstd, then what we're actually testing is the libstd
        // produced in stage1. Reflect that here by updating the compiler that
        // we're working with automatically.
        let compiler = builder.compiler_for(compiler.stage, compiler.host, target);

        let build_cargo = || {
            let mut cargo = builder::Cargo::new(
                builder,
                compiler,
                Mode::Codegen, // Must be codegen to ensure dlopen on compiled dylibs works
                SourceType::InTree,
                target,
                Kind::Run,
            );

            cargo.current_dir(&builder.src.join("compiler/rustc_codegen_gcc"));
            cargo
                .arg("--manifest-path")
                .arg(builder.src.join("compiler/rustc_codegen_gcc/build_system/Cargo.toml"));
            compile::rustc_cargo_env(builder, &mut cargo, target, compiler.stage);

            // Avoid incremental cache issues when changing rustc
            cargo.env("CARGO_BUILD_INCREMENTAL", "false");
            cargo.rustflag("-Cpanic=abort");

            cargo
        };

        builder.info(&format!(
            "{} GCC stage{} ({} -> {})",
            Kind::Test.description(),
            compiler.stage,
            &compiler.host,
            target
        ));
        let _time = helpers::timeit(builder);

        // FIXME: Uncomment the `prepare` command below once vendoring is implemented.
        /*
        let mut prepare_cargo = build_cargo();
        prepare_cargo.arg("--").arg("prepare");
        #[allow(deprecated)]
        builder.config.try_run(&mut prepare_cargo.into()).unwrap();
        */

        let mut cargo = build_cargo();

        cargo
            // cg_gcc's build system ignores RUSTFLAGS. pass some flags through CG_RUSTFLAGS instead.
            .env("CG_RUSTFLAGS", "-Alinker-messages")
            .arg("--")
            .arg("test")
            .arg("--use-system-gcc")
            .arg("--use-backend")
            .arg("gcc")
            .arg("--out-dir")
            .arg(builder.stage_out(compiler, Mode::ToolRustc).join("cg_gcc"))
            .arg("--release")
            .arg("--mini-tests")
            .arg("--std-tests");
        cargo.args(builder.config.test_args());

        cargo.into_cmd().run(builder);
    }
}

/// Test step that does two things:
/// - Runs `cargo test` for the `src/etc/test-float-parse` tool.
/// - Invokes the `test-float-parse` tool to test the standard library's
///   float parsing routines.
#[derive(Debug, Clone, PartialEq, Eq, Hash)]
pub struct TestFloatParse {
    path: PathBuf,
    host: TargetSelection,
}

impl Step for TestFloatParse {
    type Output = ();
    const ONLY_HOSTS: bool = true;
    const DEFAULT: bool = true;

    fn should_run(run: ShouldRun<'_>) -> ShouldRun<'_> {
        run.path("src/etc/test-float-parse")
    }

    fn make_run(run: RunConfig<'_>) {
        for path in run.paths {
            let path = path.assert_single_path().path.clone();
            run.builder.ensure(Self { path, host: run.target });
        }
    }

    fn run(self, builder: &Builder<'_>) {
        let bootstrap_host = builder.config.build;
        let compiler = builder.compiler(builder.top_stage, bootstrap_host);
        let path = self.path.to_str().unwrap();
        let crate_name = self.path.components().last().unwrap().as_os_str().to_str().unwrap();

        builder.ensure(tool::TestFloatParse { host: self.host });

        // Run any unit tests in the crate
        let cargo_test = tool::prepare_tool_cargo(
            builder,
            compiler,
            Mode::ToolStd,
            bootstrap_host,
            Kind::Test,
            path,
            SourceType::InTree,
            &[],
        );

        run_cargo_test(cargo_test, &[], &[], crate_name, crate_name, bootstrap_host, builder);

        // Run the actual parse tests.
        let mut cargo_run = tool::prepare_tool_cargo(
            builder,
            compiler,
            Mode::ToolStd,
            bootstrap_host,
            Kind::Run,
            path,
            SourceType::InTree,
            &[],
        );

        if !matches!(env::var("FLOAT_PARSE_TESTS_NO_SKIP_HUGE").as_deref(), Ok("1") | Ok("true")) {
            cargo_run.args(["--", "--skip-huge"]);
        }

        cargo_run.into_cmd().run(builder);
    }
}

/// Runs the tool `src/tools/collect-license-metadata` in `ONLY_CHECK=1` mode,
/// which verifies that `license-metadata.json` is up-to-date and therefore
/// running the tool normally would not update anything.
#[derive(Debug, PartialOrd, Ord, Clone, Hash, PartialEq, Eq)]
pub struct CollectLicenseMetadata;

impl Step for CollectLicenseMetadata {
    type Output = PathBuf;
    const ONLY_HOSTS: bool = true;

    fn should_run(run: ShouldRun<'_>) -> ShouldRun<'_> {
        run.path("src/tools/collect-license-metadata")
    }

    fn make_run(run: RunConfig<'_>) {
        run.builder.ensure(CollectLicenseMetadata);
    }

    fn run(self, builder: &Builder<'_>) -> Self::Output {
        let Some(reuse) = &builder.config.reuse else {
            panic!("REUSE is required to collect the license metadata");
        };

        let dest = builder.src.join("license-metadata.json");

        let mut cmd = builder.tool_cmd(Tool::CollectLicenseMetadata);
        cmd.env("REUSE_EXE", reuse);
        cmd.env("DEST", &dest);
        cmd.env("ONLY_CHECK", "1");
        cmd.run(builder);

        dest
    }
}<|MERGE_RESOLUTION|>--- conflicted
+++ resolved
@@ -2743,11 +2743,7 @@
             cargo
         } else {
             // Also prepare a sysroot for the target.
-<<<<<<< HEAD
-            if !builder.is_builder_target(&target) {
-=======
             if !builder.is_builder_target(target) {
->>>>>>> 0f490b04
                 builder.ensure(compile::Std::new(compiler, target).force_recompile(true));
                 builder.ensure(RemoteCopyLibs { compiler, target });
             }
