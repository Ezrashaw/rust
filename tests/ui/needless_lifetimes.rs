--- conflicted
+++ resolved
@@ -516,8 +516,6 @@
 
     // no lint on external macro
     macro_rules::needless_lifetime!();
-<<<<<<< HEAD
-=======
 
     macro_rules! expanded_lifetime {
         ($l:lifetime) => {
@@ -528,7 +526,6 @@
     }
 
     expanded_lifetime!('a);
->>>>>>> b528cc90
 }
 
 mod issue5787 {
