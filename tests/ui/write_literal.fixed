#![warn(clippy::write_literal)]
#![allow(clippy::uninlined_format_args, unused_must_use)]

use std::io::Write;

fn main() {
    let mut v = Vec::new();

    // these should be fine
    write!(v, "Hello");
    writeln!(v, "Hello");
    let world = "world";
    writeln!(v, "Hello {}", world);
    writeln!(v, "Hello {world}", world = world);
    writeln!(v, "3 in hex is {:X}", 3);
    writeln!(v, "2 + 1 = {:.4}", 3);
    writeln!(v, "2 + 1 = {:5.4}", 3);
    writeln!(v, "Debug test {:?}", "hello, world");
    writeln!(v, "{0:8} {1:>8}", "hello", "world");
    writeln!(v, "{1:8} {0:>8}", "hello", "world");
    writeln!(v, "{foo:8} {bar:>8}", foo = "hello", bar = "world");
    writeln!(v, "{bar:8} {foo:>8}", foo = "hello", bar = "world");
    writeln!(v, "{number:>width$}", number = 1, width = 6);
    writeln!(v, "{number:>0width$}", number = 1, width = 6);
    writeln!(v, "{} of {:b} people know binary, the other half doesn't", 1, 2);
    writeln!(v, "10 / 4 is {}", 2.5);
    writeln!(v, "2 + 1 = {}", 3);
    writeln!(v, "From expansion {}", stringify!(not a string literal));

    // these should throw warnings
    write!(v, "Hello world");
    //~^ write_literal

    writeln!(v, "Hello {} world", world);
    //~^ write_literal

    writeln!(v, "Hello world");
    //~^ write_literal

    writeln!(v, "a literal {:.4}", 5);
    //~^ write_literal

    // positional args don't change the fact
    // that we're using a literal -- this should
    // throw a warning
    writeln!(v, "hello world");
    //~^ write_literal

    writeln!(v, "world hello");
    //~^ write_literal

    // named args shouldn't change anything either
    writeln!(v, "hello world");
    //~^ write_literal

    writeln!(v, "world hello");
    //~^ write_literal

    // #10128
    writeln!(v, "hello {0} world", 2);
    //~^ write_literal

    writeln!(v, "world {0} hello", 2);
    //~^ write_literal

    writeln!(v, "hello {0} {1}, {bar}", 2, 3, bar = 4);
    //~^ write_literal

    writeln!(v, "hello {0} {1}, world {2}", 2, 3, 4);
<<<<<<< HEAD
    //~^ ERROR: literal with an empty format string
=======
    //~^ write_literal
>>>>>>> d8ecde0e
}

fn issue_13959() {
    let mut v = Vec::new();
    writeln!(v, "\"");
<<<<<<< HEAD
    writeln!(
        v,
        "
=======
    //~^ write_literal
    writeln!(
        v,
        "
        //~^ write_literal
>>>>>>> d8ecde0e
        foo
        \\
        \\\\
        \"
        \\\"
        bar
"
    );
}<|MERGE_RESOLUTION|>--- conflicted
+++ resolved
@@ -67,27 +67,17 @@
     //~^ write_literal
 
     writeln!(v, "hello {0} {1}, world {2}", 2, 3, 4);
-<<<<<<< HEAD
-    //~^ ERROR: literal with an empty format string
-=======
     //~^ write_literal
->>>>>>> d8ecde0e
 }
 
 fn issue_13959() {
     let mut v = Vec::new();
     writeln!(v, "\"");
-<<<<<<< HEAD
-    writeln!(
-        v,
-        "
-=======
     //~^ write_literal
     writeln!(
         v,
         "
         //~^ write_literal
->>>>>>> d8ecde0e
         foo
         \\
         \\\\
