error: trivial regex
  --> $DIR/regex.rs:18:45
   |
LL |     let pipe_in_wrong_position = Regex::new("|");
   |                                             ^^^
   |
   = help: the regex is unlikely to be useful as it is
   = note: `-D clippy::trivial-regex` implied by `-D warnings`

error: trivial regex
  --> $DIR/regex.rs:19:60
   |
LL |     let pipe_in_wrong_position_builder = RegexBuilder::new("|");
   |                                                            ^^^
   |
   = help: the regex is unlikely to be useful as it is

error: regex syntax error: invalid character class range, the start must be <= the end
  --> $DIR/regex.rs:20:42
   |
LL |     let wrong_char_ranice = Regex::new("[z-a]");
   |                                          ^^^
   |
   = note: `-D clippy::invalid-regex` implied by `-D warnings`

error: regex syntax error: invalid character class range, the start must be <= the end
  --> $DIR/regex.rs:21:37
   |
LL |     let some_unicode = Regex::new("[é-è]");
   |                                     ^^^

error: regex parse error:
           (
           ^
       error: unclosed group
  --> $DIR/regex.rs:23:33
   |
LL |     let some_regex = Regex::new(OPENING_PAREN);
   |                                 ^^^^^^^^^^^^^

error: trivial regex
  --> $DIR/regex.rs:25:53
   |
LL |     let binary_pipe_in_wrong_position = BRegex::new("|");
   |                                                     ^^^
   |
   = help: the regex is unlikely to be useful as it is

error: regex parse error:
           (
           ^
       error: unclosed group
  --> $DIR/regex.rs:26:41
   |
LL |     let some_binary_regex = BRegex::new(OPENING_PAREN);
   |                                         ^^^^^^^^^^^^^

error: regex parse error:
           (
           ^
       error: unclosed group
  --> $DIR/regex.rs:27:56
   |
LL |     let some_binary_regex_builder = BRegexBuilder::new(OPENING_PAREN);
   |                                                        ^^^^^^^^^^^^^

error: regex parse error:
           (
           ^
       error: unclosed group
  --> $DIR/regex.rs:39:37
   |
LL |     let set_error = RegexSet::new(&[OPENING_PAREN, r"[a-z]+/.(com|org|net)"]);
   |                                     ^^^^^^^^^^^^^

error: regex parse error:
           (
           ^
       error: unclosed group
  --> $DIR/regex.rs:40:39
   |
LL |     let bset_error = BRegexSet::new(&[OPENING_PAREN, r"[a-z]+/.(com|org|net)"]);
   |                                       ^^^^^^^^^^^^^

error: regex parse error:
           /b/c
             ^^
       error: unrecognized escape sequence
  --> $DIR/regex.rs:47:42
   |
LL |     let escaped_string_span = Regex::new("//b//c");
   |                                          ^^^^^^^^
   |
   = help: consider using a raw string literal: `r".."`

error: regex syntax error: duplicate flag
  --> $DIR/regex.rs:49:34
   |
LL |     let aux_span = Regex::new("(?ixi)");
   |                                  ^ ^

error: regex syntax error: pattern can match invalid UTF-8
<<<<<<< HEAD
  --> $DIR/regex.rs:49:53
=======
  --> $DIR/regex.rs:54:53
>>>>>>> 9020937b
   |
LL |     let invalid_utf8_should_lint = Regex::new("(?-u).");
   |                                                     ^

error: trivial regex
<<<<<<< HEAD
  --> $DIR/regex.rs:53:33
=======
  --> $DIR/regex.rs:58:33
>>>>>>> 9020937b
   |
LL |     let trivial_eq = Regex::new("^foobar$");
   |                                 ^^^^^^^^^^
   |
   = help: consider using `==` on `str`s

error: trivial regex
<<<<<<< HEAD
  --> $DIR/regex.rs:55:48
=======
  --> $DIR/regex.rs:60:48
>>>>>>> 9020937b
   |
LL |     let trivial_eq_builder = RegexBuilder::new("^foobar$");
   |                                                ^^^^^^^^^^
   |
   = help: consider using `==` on `str`s

error: trivial regex
<<<<<<< HEAD
  --> $DIR/regex.rs:57:42
=======
  --> $DIR/regex.rs:62:42
>>>>>>> 9020937b
   |
LL |     let trivial_starts_with = Regex::new("^foobar");
   |                                          ^^^^^^^^^
   |
   = help: consider using `str::starts_with`

error: trivial regex
<<<<<<< HEAD
  --> $DIR/regex.rs:59:40
=======
  --> $DIR/regex.rs:64:40
>>>>>>> 9020937b
   |
LL |     let trivial_ends_with = Regex::new("foobar$");
   |                                        ^^^^^^^^^
   |
   = help: consider using `str::ends_with`

error: trivial regex
<<<<<<< HEAD
  --> $DIR/regex.rs:61:39
=======
  --> $DIR/regex.rs:66:39
>>>>>>> 9020937b
   |
LL |     let trivial_contains = Regex::new("foobar");
   |                                       ^^^^^^^^
   |
   = help: consider using `str::contains`

error: trivial regex
<<<<<<< HEAD
  --> $DIR/regex.rs:63:39
=======
  --> $DIR/regex.rs:68:39
>>>>>>> 9020937b
   |
LL |     let trivial_contains = Regex::new(NOT_A_REAL_REGEX);
   |                                       ^^^^^^^^^^^^^^^^
   |
   = help: consider using `str::contains`

error: trivial regex
<<<<<<< HEAD
  --> $DIR/regex.rs:65:40
=======
  --> $DIR/regex.rs:70:40
>>>>>>> 9020937b
   |
LL |     let trivial_backslash = Regex::new("a//.b");
   |                                        ^^^^^^^
   |
   = help: consider using `str::contains`

error: trivial regex
<<<<<<< HEAD
  --> $DIR/regex.rs:68:36
=======
  --> $DIR/regex.rs:73:36
>>>>>>> 9020937b
   |
LL |     let trivial_empty = Regex::new("");
   |                                    ^^
   |
   = help: the regex is unlikely to be useful as it is

error: trivial regex
<<<<<<< HEAD
  --> $DIR/regex.rs:70:36
=======
  --> $DIR/regex.rs:75:36
>>>>>>> 9020937b
   |
LL |     let trivial_empty = Regex::new("^");
   |                                    ^^^
   |
   = help: the regex is unlikely to be useful as it is

error: trivial regex
<<<<<<< HEAD
  --> $DIR/regex.rs:72:36
=======
  --> $DIR/regex.rs:77:36
>>>>>>> 9020937b
   |
LL |     let trivial_empty = Regex::new("^$");
   |                                    ^^^^
   |
   = help: consider using `str::is_empty`

error: trivial regex
<<<<<<< HEAD
  --> $DIR/regex.rs:74:44
=======
  --> $DIR/regex.rs:79:44
>>>>>>> 9020937b
   |
LL |     let binary_trivial_empty = BRegex::new("^$");
   |                                            ^^^^
   |
   = help: consider using `str::is_empty`

error: aborting due to 24 previous errors
<|MERGE_RESOLUTION|>--- conflicted
+++ resolved
@@ -100,21 +100,13 @@
    |                                  ^ ^
 
 error: regex syntax error: pattern can match invalid UTF-8
-<<<<<<< HEAD
-  --> $DIR/regex.rs:49:53
-=======
   --> $DIR/regex.rs:54:53
->>>>>>> 9020937b
    |
 LL |     let invalid_utf8_should_lint = Regex::new("(?-u).");
    |                                                     ^
 
 error: trivial regex
-<<<<<<< HEAD
-  --> $DIR/regex.rs:53:33
-=======
   --> $DIR/regex.rs:58:33
->>>>>>> 9020937b
    |
 LL |     let trivial_eq = Regex::new("^foobar$");
    |                                 ^^^^^^^^^^
@@ -122,11 +114,7 @@
    = help: consider using `==` on `str`s
 
 error: trivial regex
-<<<<<<< HEAD
-  --> $DIR/regex.rs:55:48
-=======
   --> $DIR/regex.rs:60:48
->>>>>>> 9020937b
    |
 LL |     let trivial_eq_builder = RegexBuilder::new("^foobar$");
    |                                                ^^^^^^^^^^
@@ -134,11 +122,7 @@
    = help: consider using `==` on `str`s
 
 error: trivial regex
-<<<<<<< HEAD
-  --> $DIR/regex.rs:57:42
-=======
   --> $DIR/regex.rs:62:42
->>>>>>> 9020937b
    |
 LL |     let trivial_starts_with = Regex::new("^foobar");
    |                                          ^^^^^^^^^
@@ -146,11 +130,7 @@
    = help: consider using `str::starts_with`
 
 error: trivial regex
-<<<<<<< HEAD
-  --> $DIR/regex.rs:59:40
-=======
   --> $DIR/regex.rs:64:40
->>>>>>> 9020937b
    |
 LL |     let trivial_ends_with = Regex::new("foobar$");
    |                                        ^^^^^^^^^
@@ -158,11 +138,7 @@
    = help: consider using `str::ends_with`
 
 error: trivial regex
-<<<<<<< HEAD
-  --> $DIR/regex.rs:61:39
-=======
   --> $DIR/regex.rs:66:39
->>>>>>> 9020937b
    |
 LL |     let trivial_contains = Regex::new("foobar");
    |                                       ^^^^^^^^
@@ -170,11 +146,7 @@
    = help: consider using `str::contains`
 
 error: trivial regex
-<<<<<<< HEAD
-  --> $DIR/regex.rs:63:39
-=======
   --> $DIR/regex.rs:68:39
->>>>>>> 9020937b
    |
 LL |     let trivial_contains = Regex::new(NOT_A_REAL_REGEX);
    |                                       ^^^^^^^^^^^^^^^^
@@ -182,11 +154,7 @@
    = help: consider using `str::contains`
 
 error: trivial regex
-<<<<<<< HEAD
-  --> $DIR/regex.rs:65:40
-=======
   --> $DIR/regex.rs:70:40
->>>>>>> 9020937b
    |
 LL |     let trivial_backslash = Regex::new("a//.b");
    |                                        ^^^^^^^
@@ -194,11 +162,7 @@
    = help: consider using `str::contains`
 
 error: trivial regex
-<<<<<<< HEAD
-  --> $DIR/regex.rs:68:36
-=======
   --> $DIR/regex.rs:73:36
->>>>>>> 9020937b
    |
 LL |     let trivial_empty = Regex::new("");
    |                                    ^^
@@ -206,11 +170,7 @@
    = help: the regex is unlikely to be useful as it is
 
 error: trivial regex
-<<<<<<< HEAD
-  --> $DIR/regex.rs:70:36
-=======
   --> $DIR/regex.rs:75:36
->>>>>>> 9020937b
    |
 LL |     let trivial_empty = Regex::new("^");
    |                                    ^^^
@@ -218,11 +178,7 @@
    = help: the regex is unlikely to be useful as it is
 
 error: trivial regex
-<<<<<<< HEAD
-  --> $DIR/regex.rs:72:36
-=======
   --> $DIR/regex.rs:77:36
->>>>>>> 9020937b
    |
 LL |     let trivial_empty = Regex::new("^$");
    |                                    ^^^^
@@ -230,11 +186,7 @@
    = help: consider using `str::is_empty`
 
 error: trivial regex
-<<<<<<< HEAD
-  --> $DIR/regex.rs:74:44
-=======
   --> $DIR/regex.rs:79:44
->>>>>>> 9020937b
    |
 LL |     let binary_trivial_empty = BRegex::new("^$");
    |                                            ^^^^
