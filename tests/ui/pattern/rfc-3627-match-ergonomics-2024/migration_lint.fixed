//@ edition: 2021
//@ run-rustfix
//@ rustfix-only-machine-applicable
//@ aux-build:migration_lint_macros.rs
#![feature(mut_ref)]
#![allow(incomplete_features, unused)]
#![deny(rust_2024_incompatible_pat)]

extern crate migration_lint_macros;

struct Foo<T>(T);

// Tests type equality in a way that avoids coercing `&&T` to `&T`.
trait Eq<T> {}
impl<T> Eq<T> for T {}
fn assert_type_eq<T, U: Eq<T>>(_: T, _: U) {}

fn main() {
    let Foo(x) = &Foo(0);
    assert_type_eq(x, &0u8);

    let Foo(x) = &mut Foo(0);
    assert_type_eq(x, &mut 0u8);

    let &Foo(mut x) = &Foo(0);
    //~^ ERROR: binding modifiers may only be written when the default binding mode is `move` in Rust 2024
    //~| WARN: this changes meaning in Rust 2024
    assert_type_eq(x, 0u8);

    let &mut Foo(mut x) = &mut Foo(0);
    //~^ ERROR: binding modifiers may only be written when the default binding mode is `move` in Rust 2024
    //~| WARN: this changes meaning in Rust 2024
    assert_type_eq(x, 0u8);

    let Foo(x) = &Foo(0);
    //~^ ERROR: binding modifiers may only be written when the default binding mode is `move` in Rust 2024
    //~| WARN: this changes meaning in Rust 2024
    assert_type_eq(x, &0u8);

    let &mut Foo(ref x) = &mut Foo(0);
    //~^ ERROR: binding modifiers may only be written when the default binding mode is `move` in Rust 2024
    //~| WARN: this changes meaning in Rust 2024
    assert_type_eq(x, &0u8);

    let &Foo(x) = &Foo(0);
    assert_type_eq(x, 0u8);

    let &mut Foo(x) = &mut Foo(0);
    assert_type_eq(x, 0u8);

    let &Foo(x) = &Foo(&0);
    assert_type_eq(x, &0u8);

    let &mut Foo(x) = &mut Foo(&0);
    assert_type_eq(x, &0u8);

    let &Foo(&x) = &Foo(&0);
    //~^ ERROR: reference patterns may only be written when the default binding mode is `move` in Rust 2024
    //~| WARN: this changes meaning in Rust 2024
    assert_type_eq(x, 0u8);

    let &Foo(&mut x) = &Foo(&mut 0);
    //~^ ERROR: reference patterns may only be written when the default binding mode is `move` in Rust 2024
    //~| WARN: this changes meaning in Rust 2024
    assert_type_eq(x, 0u8);

    let &mut Foo(&x) = &mut Foo(&0);
    //~^ ERROR: reference patterns may only be written when the default binding mode is `move` in Rust 2024
    //~| WARN: this changes meaning in Rust 2024
    assert_type_eq(x, 0u8);

    let &mut Foo(&mut x) = &mut Foo(&mut 0);
    //~^ ERROR: reference patterns may only be written when the default binding mode is `move` in Rust 2024
    //~| WARN: this changes meaning in Rust 2024
    assert_type_eq(x, 0u8);

    if let Some(x) = &&&&&Some(&0u8) {
        assert_type_eq(x, &&0u8);
    }

    if let &&&&&Some(&x) = &&&&&Some(&0u8) {
        //~^ ERROR: reference patterns may only be written when the default binding mode is `move` in Rust 2024
        //~| WARN: this changes meaning in Rust 2024
        assert_type_eq(x, 0u8);
    }

    if let &&&&&Some(&mut x) = &&&&&Some(&mut 0u8) {
        //~^ ERROR: reference patterns may only be written when the default binding mode is `move` in Rust 2024
        //~| WARN: this changes meaning in Rust 2024
        assert_type_eq(x, 0u8);
    }

    if let &&&&&mut Some(&x) = &&&&&mut Some(&0u8) {
        //~^ ERROR: reference patterns may only be written when the default binding mode is `move` in Rust 2024
        //~| WARN: this changes meaning in Rust 2024
        assert_type_eq(x, 0u8);
    }

    if let &mut Some(&mut Some(&mut Some(ref mut x))) = &mut Some(&mut Some(&mut Some(0u8))) {
        //~^ ERROR: reference patterns may only be written when the default binding mode is `move` in Rust 2024
        //~| WARN: this changes meaning in Rust 2024
        assert_type_eq(x, &mut 0u8);
    }

    struct Struct<A, B, C> {
        a: A,
        b: B,
        c: C,
    }

    let &Struct { ref a, mut b, ref c } = &Struct { a: 0, b: 0, c: 0 };
    //~^ ERROR: binding modifiers may only be written when the default binding mode is `move` in Rust 2024
    //~| WARN: this changes meaning in Rust 2024
    assert_type_eq(a, &0u32);
    assert_type_eq(b, 0u32);

    let &Struct { a: &a, ref b, ref c } = &Struct { a: &0, b: &0, c: &0 };
    //~^ ERROR: binding modifiers and reference patterns may only be written when the default binding mode is `move` in Rust 2024
    //~| WARN: this changes meaning in Rust 2024
    assert_type_eq(a, 0u32);
    assert_type_eq(b, &&0u32);
    assert_type_eq(c, &&0u32);

    if let &Struct { a: &Some(a), b: &Some(&b), c: &Some(ref c) } =
        //~^ ERROR: reference patterns may only be written when the default binding mode is `move` in Rust 2024
        //~| WARN: this changes meaning in Rust 2024
        &(Struct { a: &Some(&0), b: &Some(&0), c: &Some(&0) })
    {
        assert_type_eq(a, &0u32);
        assert_type_eq(b, 0u32);
        assert_type_eq(c, &&0u32);
    }

    match &(Some(0), Some(0)) {
        // The two patterns are the same syntactically, but because they're defined in different
        // editions they don't mean the same thing.
        &(Some(mut x), migration_lint_macros::mixed_edition_pat!(y)) => {
            //~^ ERROR: binding modifiers may only be written when the default binding mode is `move`
            assert_type_eq(x, 0u32);
            assert_type_eq(y, 0u32);
        }
        _ => {}
    }

    let &mut [&mut &[ref a]] = &mut [&mut &[0]];
    //~^ ERROR: binding modifiers and reference patterns may only be written when the default binding mode is `move` in Rust 2024
    //~| WARN: this changes meaning in Rust 2024
    assert_type_eq(a, &0u32);

    let &[&(_)] = &[&0];
    //~^ ERROR: reference patterns may only be written when the default binding mode is `move` in Rust 2024
    //~| WARN: this changes meaning in Rust 2024

    // NB: Most of the following tests are for possible future improvements to migration suggestions

    // Test removing multiple binding modifiers.
    let Struct { a, b, c } = &Struct { a: 0, b: 0, c: 0 };
    //~^ ERROR: binding modifiers may only be written when the default binding mode is `move` in Rust 2024
    //~| WARN: this changes meaning in Rust 2024
    assert_type_eq(a, &0u32);
    assert_type_eq(c, &0u32);

    // Test that we don't change bindings' modes when removing binding modifiers.
    let &mut Struct { ref a, ref mut b, ref mut c } = &mut Struct { a: 0, b: 0, c: 0 };
    //~^ ERROR: binding modifiers may only be written when the default binding mode is `move` in Rust 2024
    //~| WARN: this changes meaning in Rust 2024
    assert_type_eq(a, &0u32);
    assert_type_eq(b, &mut 0u32);
    assert_type_eq(c, &mut 0u32);

    // Test removing multiple reference patterns of various mutabilities, plus a binding modifier.
    let &mut &Struct { a: &[ref a], b: &mut [&[ref b]], ref c } = &mut &Struct { a: &[0], b: &mut [&[0]], c: 0 };
    //~^ ERROR: reference patterns may only be written when the default binding mode is `move` in Rust 2024
    //~| WARN: this changes meaning in Rust 2024
    assert_type_eq(a, &0u32);
    assert_type_eq(b, &0u32);
    assert_type_eq(c, &0u32);

    // Test that we don't change bindings' types when removing reference patterns.
    let &Foo(&ref a) = &Foo(&0);
    //~^ ERROR: reference patterns may only be written when the default binding mode is `move` in Rust 2024
    //~| WARN: this changes meaning in Rust 2024
    assert_type_eq(a, &0u32);

    // Test that we don't change bindings' modes when adding reference paterns (caught early).
    let &(&a, ref b, &[ref c], &mut [&mut (ref d, &[ref e])]) = &(&0, 0, &[0], &mut [&mut (0, &[0])]);
    //~^ ERROR: reference patterns may only be written when the default binding mode is `move` in Rust 2024
    //~| WARN: this changes meaning in Rust 2024
    assert_type_eq(a, 0u32);
    assert_type_eq(b, &0u32);
    assert_type_eq(c, &0u32);
    assert_type_eq(d, &0u32);
    assert_type_eq(e, &0u32);

    // Test that we don't change bindings' modes when adding reference patterns (caught late).
    let &(ref a, &mut [ref b], &[mut c]) = &(0, &mut [0], &[0]);
    //~^ ERROR: binding modifiers may only be written when the default binding mode is `move` in Rust 2024
    //~| WARN: this changes meaning in Rust 2024
    assert_type_eq(a, &0u32);
    assert_type_eq(b, &0u32);
    assert_type_eq(c, 0u32);

    // Test featuring both additions and removals.
    let &(&a, &mut (ref b, &[ref c])) = &(&0, &mut (0, &[0]));
    //~^ ERROR: reference patterns may only be written when the default binding mode is `move` in Rust 2024
    //~| WARN: this changes meaning in Rust 2024
    assert_type_eq(a, 0u32);
    assert_type_eq(b, &0u32);
    assert_type_eq(c, &0u32);

    // Test that bindings' subpatterns' modes are updated properly.
    let &[mut a @ ref b] = &[0];
    //~^ ERROR: binding modifiers may only be written when the default binding mode is `move` in Rust 2024
    //~| WARN: this changes meaning in Rust 2024
    assert_type_eq(a, 0u32);
    assert_type_eq(b, &0u32);

    // Test that bindings' subpatterns' modes are checked properly.
    let &[ref a @ mut b] = &[0];
    //~^ ERROR: binding modifiers may only be written when the default binding mode is `move` in Rust 2024
    //~| WARN: this changes meaning in Rust 2024
    assert_type_eq(a, &0u32);
    assert_type_eq(b, 0u32);

    // Test that we respect bindings' subpatterns' types when rewriting `&ref x` to `x`.
    let [&Foo(&ref a @ ref b), &Foo(&ref c @ d)] = [&Foo(&0); 2];
    //~^ ERROR: reference patterns may only be written when the default binding mode is `move` in Rust 2024
    //~| WARN: this changes meaning in Rust 2024
    assert_type_eq(a, &0u32);
    assert_type_eq(b, &0u32);
    assert_type_eq(c, &0u32);
    assert_type_eq(d, 0u32);

    // Test that we respect bindings' subpatterns' modes when rewriting `&ref x` to `x`.
    let [&Foo(&ref a @ [ref b]), &Foo(&ref c @ [d])] = [&Foo(&[0]); 2];
    //~^ ERROR: reference patterns may only be written when the default binding mode is `move` in Rust 2024
    //~| WARN: this changes meaning in Rust 2024
    assert_type_eq(a, &[0u32]);
    assert_type_eq(b, &0u32);
    assert_type_eq(c, &[0u32]);
    assert_type_eq(d, 0u32);

    // Test that we use the correct message and suggestion style when pointing inside expansions.
    let &[migration_lint_macros::bind_ref!(a)] = &[0];
    //~^ ERROR: binding modifiers may only be written when the default binding mode is `move`
    assert_type_eq(a, &0u32);
<<<<<<< HEAD
=======

    // Test that we use the correct span when labeling a `&` whose subpattern is from an expansion.
    let &[&migration_lint_macros::bind_ref!(a)] = &[&0];
    //~^ ERROR: reference patterns may only be written when the default binding mode is `move` in Rust 2024
    //~| WARN: this changes meaning in Rust 2024
    assert_type_eq(a, &0u32);
>>>>>>> a4a9fb41
}<|MERGE_RESOLUTION|>--- conflicted
+++ resolved
@@ -244,13 +244,10 @@
     let &[migration_lint_macros::bind_ref!(a)] = &[0];
     //~^ ERROR: binding modifiers may only be written when the default binding mode is `move`
     assert_type_eq(a, &0u32);
-<<<<<<< HEAD
-=======
 
     // Test that we use the correct span when labeling a `&` whose subpattern is from an expansion.
     let &[&migration_lint_macros::bind_ref!(a)] = &[&0];
     //~^ ERROR: reference patterns may only be written when the default binding mode is `move` in Rust 2024
     //~| WARN: this changes meaning in Rust 2024
     assert_type_eq(a, &0u32);
->>>>>>> a4a9fb41
 }