use core::ops::ControlFlow;

use rustc_errors::{Applicability, StashKey, Suggestions};
use rustc_hir::def_id::{DefId, LocalDefId};
use rustc_hir::intravisit::VisitorExt;
use rustc_hir::{self as hir, AmbigArg, HirId};
use rustc_middle::query::plumbing::CyclePlaceholder;
use rustc_middle::ty::print::with_forced_trimmed_paths;
use rustc_middle::ty::util::IntTypeExt;
use rustc_middle::ty::{self, IsSuggestable, Ty, TyCtxt, TypeVisitableExt, fold_regions};
use rustc_middle::{bug, span_bug};
use rustc_span::{DUMMY_SP, Ident, Span};

use super::{HirPlaceholderCollector, ItemCtxt, bad_placeholder};
use crate::errors::TypeofReservedKeywordUsed;
use crate::hir_ty_lowering::HirTyLowerer;

mod opaque;

fn anon_const_type_of<'tcx>(icx: &ItemCtxt<'tcx>, def_id: LocalDefId) -> Ty<'tcx> {
    use hir::*;
    use rustc_middle::ty::Ty;
    let tcx = icx.tcx;
    let hir_id = tcx.local_def_id_to_hir_id(def_id);

    let node = tcx.hir_node(hir_id);
    let Node::AnonConst(&AnonConst { span, .. }) = node else {
        span_bug!(
            tcx.def_span(def_id),
            "expected anon const in `anon_const_type_of`, got {node:?}"
        );
    };

    let parent_node_id = tcx.parent_hir_id(hir_id);
    let parent_node = tcx.hir_node(parent_node_id);

    match parent_node {
        // Anon consts "inside" the type system.
        Node::ConstArg(&ConstArg {
            hir_id: arg_hir_id,
            kind: ConstArgKind::Anon(&AnonConst { hir_id: anon_hir_id, .. }),
            ..
        }) if anon_hir_id == hir_id => const_arg_anon_type_of(icx, arg_hir_id, span),

        Node::Variant(Variant { disr_expr: Some(e), .. }) if e.hir_id == hir_id => {
            tcx.adt_def(tcx.hir_get_parent_item(hir_id)).repr().discr_type().to_ty(tcx)
        }
        // Sort of affects the type system, but only for the purpose of diagnostics
        // so no need for ConstArg.
        Node::Ty(&hir::Ty { kind: TyKind::Typeof(ref e), span, .. }) if e.hir_id == hir_id => {
            let ty = tcx.typeck(def_id).node_type(tcx.local_def_id_to_hir_id(def_id));
            let ty = fold_regions(tcx, ty, |r, _| {
                if r.is_erased() { ty::Region::new_error_misc(tcx) } else { r }
            });
            let (ty, opt_sugg) = if let Some(ty) = ty.make_suggestable(tcx, false, None) {
                (ty, Some((span, Applicability::MachineApplicable)))
            } else {
                (ty, None)
            };
            tcx.dcx().emit_err(TypeofReservedKeywordUsed { span, ty, opt_sugg });
            return ty;
        }

        Node::Field(&hir::FieldDef { default: Some(c), def_id: field_def_id, .. })
            if c.hir_id == hir_id =>
        {
            tcx.type_of(field_def_id).instantiate_identity()
        }

        _ => Ty::new_error_with_message(
            tcx,
            span,
            format!("unexpected anon const parent in type_of(): {parent_node:?}"),
        ),
    }
}

fn const_arg_anon_type_of<'tcx>(icx: &ItemCtxt<'tcx>, arg_hir_id: HirId, span: Span) -> Ty<'tcx> {
    use hir::*;
    use rustc_middle::ty::Ty;

    let tcx = icx.tcx;

    match tcx.parent_hir_node(arg_hir_id) {
        // Array length const arguments do not have `type_of` fed as there is never a corresponding
        // generic parameter definition.
        Node::Ty(&hir::Ty { kind: TyKind::Array(_, ref constant), .. })
        | Node::Expr(&Expr { kind: ExprKind::Repeat(_, ref constant), .. })
            if constant.hir_id == arg_hir_id =>
        {
            tcx.types.usize
        }

        Node::TyPat(pat) => {
            let hir::TyKind::Pat(ty, p) = tcx.parent_hir_node(pat.hir_id).expect_ty().kind else {
                bug!()
            };
            assert_eq!(p.hir_id, pat.hir_id);
            icx.lower_ty(ty)
        }

        // This is not a `bug!` as const arguments in path segments that did not resolve to anything
        // will result in `type_of` never being fed.
        _ => Ty::new_error_with_message(
            tcx,
            span,
            "`type_of` called on const argument's anon const before the const argument was lowered",
        ),
    }
}

pub(super) fn type_of(tcx: TyCtxt<'_>, def_id: LocalDefId) -> ty::EarlyBinder<'_, Ty<'_>> {
    use rustc_hir::*;
    use rustc_middle::ty::Ty;

    // If we are computing `type_of` the synthesized associated type for an RPITIT in the impl
    // side, use `collect_return_position_impl_trait_in_trait_tys` to infer the value of the
    // associated type in the impl.
    match tcx.opt_rpitit_info(def_id.to_def_id()) {
        Some(ty::ImplTraitInTraitData::Impl { fn_def_id }) => {
            match tcx.collect_return_position_impl_trait_in_trait_tys(fn_def_id) {
                Ok(map) => {
                    let assoc_item = tcx.associated_item(def_id);
                    return map[&assoc_item.trait_item_def_id.unwrap()];
                }
                Err(_) => {
                    return ty::EarlyBinder::bind(Ty::new_error_with_message(
                        tcx,
                        DUMMY_SP,
                        "Could not collect return position impl trait in trait tys",
                    ));
                }
            }
        }
        // For an RPITIT in a trait, just return the corresponding opaque.
        Some(ty::ImplTraitInTraitData::Trait { opaque_def_id, .. }) => {
            return ty::EarlyBinder::bind(Ty::new_opaque(
                tcx,
                opaque_def_id,
                ty::GenericArgs::identity_for_item(tcx, opaque_def_id),
            ));
        }
        None => {}
    }

    let hir_id = tcx.local_def_id_to_hir_id(def_id);

    let icx = ItemCtxt::new(tcx, def_id);

    let output = match tcx.hir_node(hir_id) {
        Node::TraitItem(item) => match item.kind {
            TraitItemKind::Fn(..) => {
                let args = ty::GenericArgs::identity_for_item(tcx, def_id);
                Ty::new_fn_def(tcx, def_id.to_def_id(), args)
            }
            TraitItemKind::Const(ty, body_id) => body_id
                .and_then(|body_id| {
                    ty.is_suggestable_infer_ty().then(|| {
                        infer_placeholder_type(
                            icx.lowerer(),
                            def_id,
                            body_id,
                            ty.span,
                            item.ident,
                            "associated constant",
                        )
                    })
                })
                .unwrap_or_else(|| icx.lower_ty(ty)),
            TraitItemKind::Type(_, Some(ty)) => icx.lower_ty(ty),
            TraitItemKind::Type(_, None) => {
                span_bug!(item.span, "associated type missing default");
            }
        },

        Node::ImplItem(item) => match item.kind {
            ImplItemKind::Fn(..) => {
                let args = ty::GenericArgs::identity_for_item(tcx, def_id);
                Ty::new_fn_def(tcx, def_id.to_def_id(), args)
            }
            ImplItemKind::Const(ty, body_id) => {
                if ty.is_suggestable_infer_ty() {
                    infer_placeholder_type(
                        icx.lowerer(),
                        def_id,
                        body_id,
                        ty.span,
                        item.ident,
                        "associated constant",
                    )
                } else {
                    icx.lower_ty(ty)
                }
            }
            ImplItemKind::Type(ty) => {
                if tcx.impl_trait_ref(tcx.hir_get_parent_item(hir_id)).is_none() {
                    check_feature_inherent_assoc_ty(tcx, item.span);
                }

                icx.lower_ty(ty)
            }
        },

        Node::Item(item) => match item.kind {
            ItemKind::Static(ident, ty, .., body_id) => {
                if ty.is_suggestable_infer_ty() {
                    infer_placeholder_type(
                        icx.lowerer(),
                        def_id,
                        body_id,
                        ty.span,
                        ident,
                        "static variable",
                    )
                } else {
                    icx.lower_ty(ty)
                }
            }
            ItemKind::Const(ident, ty, _, body_id) => {
                if ty.is_suggestable_infer_ty() {
                    infer_placeholder_type(
                        icx.lowerer(),
                        def_id,
                        body_id,
                        ty.span,
                        ident,
                        "constant",
                    )
                } else {
                    icx.lower_ty(ty)
                }
            }
            ItemKind::TyAlias(_, self_ty, _) => icx.lower_ty(self_ty),
            ItemKind::Impl(hir::Impl { self_ty, .. }) => match self_ty.find_self_aliases() {
                spans if spans.len() > 0 => {
                    let guar = tcx
                        .dcx()
                        .emit_err(crate::errors::SelfInImplSelf { span: spans.into(), note: () });
                    Ty::new_error(tcx, guar)
                }
                _ => icx.lower_ty(*self_ty),
            },
            ItemKind::Fn { .. } => {
                let args = ty::GenericArgs::identity_for_item(tcx, def_id);
                Ty::new_fn_def(tcx, def_id.to_def_id(), args)
            }
            ItemKind::Enum(..) | ItemKind::Struct(..) | ItemKind::Union(..) => {
                let def = tcx.adt_def(def_id);
                let args = ty::GenericArgs::identity_for_item(tcx, def_id);
                Ty::new_adt(tcx, def, args)
            }
            ItemKind::GlobalAsm { .. } => tcx.typeck(def_id).node_type(hir_id),
            ItemKind::Trait(..)
            | ItemKind::TraitAlias(..)
            | ItemKind::Macro(..)
            | ItemKind::Mod(..)
            | ItemKind::ForeignMod { .. }
            | ItemKind::ExternCrate(..)
            | ItemKind::Use(..) => {
                span_bug!(item.span, "compute_type_of_item: unexpected item type: {:?}", item.kind);
            }
        },

        Node::OpaqueTy(..) => tcx.type_of_opaque(def_id).map_or_else(
            |CyclePlaceholder(guar)| Ty::new_error(tcx, guar),
            |ty| ty.instantiate_identity(),
        ),

        Node::ForeignItem(foreign_item) => match foreign_item.kind {
            ForeignItemKind::Fn(..) => {
                let args = ty::GenericArgs::identity_for_item(tcx, def_id);
                Ty::new_fn_def(tcx, def_id.to_def_id(), args)
            }
            ForeignItemKind::Static(t, _, _) => icx.lower_ty(t),
            ForeignItemKind::Type => Ty::new_foreign(tcx, def_id.to_def_id()),
        },

        Node::Ctor(def) | Node::Variant(Variant { data: def, .. }) => match def {
            VariantData::Unit(..) | VariantData::Struct { .. } => {
                tcx.type_of(tcx.hir_get_parent_item(hir_id)).instantiate_identity()
            }
            VariantData::Tuple(_, _, ctor) => {
                let args = ty::GenericArgs::identity_for_item(tcx, def_id);
                Ty::new_fn_def(tcx, ctor.to_def_id(), args)
            }
        },

        Node::Field(field) => icx.lower_ty(field.ty),

        Node::Expr(&Expr { kind: ExprKind::Closure { .. }, .. }) => {
            tcx.typeck(def_id).node_type(hir_id)
        }

        Node::AnonConst(_) => anon_const_type_of(&icx, def_id),

        Node::ConstBlock(_) => {
            let args = ty::GenericArgs::identity_for_item(tcx, def_id.to_def_id());
            args.as_inline_const().ty()
        }

        Node::GenericParam(param) => match &param.kind {
            GenericParamKind::Type { default: Some(ty), .. }
            | GenericParamKind::Const { ty, .. } => icx.lower_ty(ty),
            x => bug!("unexpected non-type Node::GenericParam: {:?}", x),
        },

        x => {
            bug!("unexpected sort of node in type_of(): {:?}", x);
        }
    };
    if let Err(e) = icx.check_tainted_by_errors()
        && !output.references_error()
    {
        ty::EarlyBinder::bind(Ty::new_error(tcx, e))
    } else {
        ty::EarlyBinder::bind(output)
    }
}

pub(super) fn type_of_opaque(
    tcx: TyCtxt<'_>,
    def_id: DefId,
) -> Result<ty::EarlyBinder<'_, Ty<'_>>, CyclePlaceholder> {
    if let Some(def_id) = def_id.as_local() {
        Ok(ty::EarlyBinder::bind(match tcx.hir_node_by_def_id(def_id).expect_opaque_ty().origin {
            hir::OpaqueTyOrigin::TyAlias { in_assoc_ty: false, .. } => {
                opaque::find_opaque_ty_constraints_for_tait(tcx, def_id)
            }
            hir::OpaqueTyOrigin::TyAlias { in_assoc_ty: true, .. } => {
                opaque::find_opaque_ty_constraints_for_impl_trait_in_assoc_type(tcx, def_id)
            }
            // Opaque types desugared from `impl Trait`.
            hir::OpaqueTyOrigin::FnReturn { parent: owner, in_trait_or_impl }
            | hir::OpaqueTyOrigin::AsyncFn { parent: owner, in_trait_or_impl } => {
                if in_trait_or_impl == Some(hir::RpitContext::Trait)
                    && !tcx.defaultness(owner).has_value()
                {
                    span_bug!(
                        tcx.def_span(def_id),
                        "tried to get type of this RPITIT with no definition"
                    );
                }
                opaque::find_opaque_ty_constraints_for_rpit(tcx, def_id, owner)
            }
        }))
    } else {
        // Foreign opaque type will go through the foreign provider
        // and load the type from metadata.
        Ok(tcx.type_of(def_id))
    }
}

fn infer_placeholder_type<'tcx>(
    cx: &dyn HirTyLowerer<'tcx>,
    def_id: LocalDefId,
    body_id: hir::BodyId,
    span: Span,
    item_ident: Ident,
    kind: &'static str,
) -> Ty<'tcx> {
    let tcx = cx.tcx();
    let ty = tcx.typeck(def_id).node_type(body_id.hir_id);

    // If this came from a free `const` or `static mut?` item,
    // then the user may have written e.g. `const A = 42;`.
    // In this case, the parser has stashed a diagnostic for
    // us to improve in typeck so we do that now.
    let guar = cx
        .dcx()
        .try_steal_modify_and_emit_err(span, StashKey::ItemNoType, |err| {
            if !ty.references_error() {
                // Only suggest adding `:` if it was missing (and suggested by parsing diagnostic).
                let colon = if span == item_ident.span.shrink_to_hi() { ":" } else { "" };

                // The parser provided a sub-optimal `HasPlaceholders` suggestion for the type.
                // We are typeck and have the real type, so remove that and suggest the actual type.
                if let Suggestions::Enabled(suggestions) = &mut err.suggestions {
                    suggestions.clear();
                }

                if let Some(ty) = ty.make_suggestable(tcx, false, None) {
                    err.span_suggestion(
                        span,
                        format!("provide a type for the {kind}"),
                        format!("{colon} {ty}"),
                        Applicability::MachineApplicable,
                    );
                } else {
                    with_forced_trimmed_paths!(err.span_note(
                        tcx.hir_body(body_id).value.span,
                        format!("however, the inferred type `{ty}` cannot be named"),
                    ));
                }
            }
        })
        .unwrap_or_else(|| {
            let mut visitor = HirPlaceholderCollector::default();
            let node = tcx.hir_node_by_def_id(def_id);
            if let Some(ty) = node.ty() {
                visitor.visit_ty_unambig(ty);
            }
            // If we have just one span, let's try to steal a const `_` feature error.
            let try_steal_span = if !tcx.features().generic_arg_infer() && visitor.spans.len() == 1
            {
                visitor.spans.first().copied()
            } else {
                None
            };
            // If we didn't find any infer tys, then just fallback to `span`.
            if visitor.spans.is_empty() {
                visitor.spans.push(span);
            }
            let mut diag = bad_placeholder(cx, visitor.spans, kind);

            // HACK(#69396): Stashing and stealing diagnostics does not interact
            // well with macros which may delay more than one diagnostic on the
            // same span. If this happens, we will fall through to this arm, so
            // we need to suppress the suggestion since it's invalid. Ideally we
            // would suppress the duplicated error too, but that's really hard.
            if span.is_empty() && span.from_expansion() {
                // An approximately better primary message + no suggestion...
                diag.primary_message("missing type for item");
            } else if !ty.references_error() {
                if let Some(ty) = ty.make_suggestable(tcx, false, None) {
                    diag.span_suggestion_verbose(
                        span,
                        "replace this with a fully-specified type",
                        ty,
                        Applicability::MachineApplicable,
                    );
                } else {
                    with_forced_trimmed_paths!(diag.span_note(
                        tcx.hir_body(body_id).value.span,
                        format!("however, the inferred type `{ty}` cannot be named"),
                    ));
                }
            }

            if let Some(try_steal_span) = try_steal_span {
                cx.dcx().try_steal_replace_and_emit_err(
                    try_steal_span,
                    StashKey::UnderscoreForArrayLengths,
                    diag,
                )
            } else {
                diag.emit()
            }
        });
    Ty::new_error(tcx, guar)
}

fn check_feature_inherent_assoc_ty(tcx: TyCtxt<'_>, span: Span) {
    if !tcx.features().inherent_associated_types() {
        use rustc_session::parse::feature_err;
        use rustc_span::sym;
        feature_err(
            &tcx.sess,
            sym::inherent_associated_types,
            span,
            "inherent associated types are unstable",
        )
        .emit();
    }
}

pub(crate) fn type_alias_is_lazy<'tcx>(tcx: TyCtxt<'tcx>, def_id: LocalDefId) -> bool {
    use hir::intravisit::Visitor;
    if tcx.features().lazy_type_alias() {
        return true;
    }
    struct HasTait;
    impl<'tcx> Visitor<'tcx> for HasTait {
        type Result = ControlFlow<()>;
        fn visit_ty(&mut self, t: &'tcx hir::Ty<'tcx, AmbigArg>) -> Self::Result {
            if let hir::TyKind::OpaqueDef(..) = t.kind {
                ControlFlow::Break(())
            } else {
                hir::intravisit::walk_ty(self, t)
            }
        }
    }
<<<<<<< HEAD
    HasTait.visit_ty_unambig(tcx.hir_expect_item(def_id).expect_ty_alias().0).is_break()
=======
    HasTait.visit_ty_unambig(tcx.hir_expect_item(def_id).expect_ty_alias().1).is_break()
>>>>>>> ff46ea82
}<|MERGE_RESOLUTION|>--- conflicted
+++ resolved
@@ -479,9 +479,5 @@
             }
         }
     }
-<<<<<<< HEAD
-    HasTait.visit_ty_unambig(tcx.hir_expect_item(def_id).expect_ty_alias().0).is_break()
-=======
     HasTait.visit_ty_unambig(tcx.hir_expect_item(def_id).expect_ty_alias().1).is_break()
->>>>>>> ff46ea82
 }