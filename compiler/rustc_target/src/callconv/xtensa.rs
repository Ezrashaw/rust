//! The Xtensa ABI implementation
//!
//! This ABI implementation is based on the following sources:
//!
//! Section 8.1.4 & 8.1.5 of the Xtensa ISA reference manual, as well as snippets from
//! Section 2.3 from the Xtensa programmers guide.

use rustc_abi::{BackendRepr, HasDataLayout, Size, TyAbiInterface};

<<<<<<< HEAD
use crate::abi::call::{ArgAbi, FnAbi, Reg, Uniform};
=======
use crate::callconv::{ArgAbi, FnAbi, Reg, Uniform};
>>>>>>> 9e390b29
use crate::spec::HasTargetSpec;

const NUM_ARG_GPRS: u64 = 6;
const NUM_RET_GPRS: u64 = 4;
const MAX_ARG_IN_REGS_SIZE: u64 = NUM_ARG_GPRS * 32;
const MAX_RET_IN_REGS_SIZE: u64 = NUM_RET_GPRS * 32;

fn classify_ret_ty<'a, Ty, C>(arg: &mut ArgAbi<'_, Ty>)
where
    Ty: TyAbiInterface<'a, C> + Copy,
{
    if arg.is_ignore() {
        return;
    }

    // The rules for return and argument types are the same,
    // so defer to `classify_arg_ty`.
    let mut arg_gprs_left = NUM_RET_GPRS;
    classify_arg_ty(arg, &mut arg_gprs_left, MAX_RET_IN_REGS_SIZE);
    // Ret args cannot be passed via stack, we lower to indirect and let the backend handle the invisible reference
    match arg.mode {
        super::PassMode::Indirect { attrs: _, meta_attrs: _, ref mut on_stack } => {
            *on_stack = false;
        }
        _ => {}
    }
}

fn classify_arg_ty<'a, Ty, C>(arg: &mut ArgAbi<'_, Ty>, arg_gprs_left: &mut u64, max_size: u64)
where
    Ty: TyAbiInterface<'a, C> + Copy,
{
    assert!(*arg_gprs_left <= NUM_ARG_GPRS, "Arg GPR tracking underflow");

    // Ignore empty structs/unions.
    if arg.layout.is_zst() {
        return;
    }

    let size = arg.layout.size.bits();
    let needed_align = arg.layout.align.abi.bits();
    let mut must_use_stack = false;

    // Determine the number of GPRs needed to pass the current argument
    // according to the ABI. 2*XLen-aligned varargs are passed in "aligned"
    // register pairs, so may consume 3 registers.
    let mut needed_arg_gprs = (size + 32 - 1) / 32;
    if needed_align == 64 {
        needed_arg_gprs += *arg_gprs_left % 2;
    }

    if needed_arg_gprs > *arg_gprs_left
        || needed_align > 128
        || (*arg_gprs_left < (max_size / 32) && needed_align == 128)
    {
        must_use_stack = true;
        needed_arg_gprs = *arg_gprs_left;
    }
    *arg_gprs_left -= needed_arg_gprs;

    if must_use_stack {
        arg.pass_by_stack_offset(None);
    } else if is_xtensa_aggregate(arg) {
        // Aggregates which are <= max_size will be passed in
        // registers if possible, so coerce to integers.

        // Use a single `xlen` int if possible, 2 * `xlen` if 2 * `xlen` alignment
        // is required, and a 2-element `xlen` array if only `xlen` alignment is
        // required.
        if size <= 32 {
            arg.cast_to(Reg::i32());
        } else {
            let reg = if needed_align == 2 * 32 { Reg::i64() } else { Reg::i32() };
            let total = Size::from_bits(((size + 32 - 1) / 32) * 32);
            arg.cast_to(Uniform::new(reg, total));
        }
    } else {
        // All integral types are promoted to `xlen`
        // width.
        //
        // We let the LLVM backend handle integral types >= xlen.
        if size < 32 {
            arg.extend_integer_width_to(32);
        }
    }
}

pub(crate) fn compute_abi_info<'a, Ty, C>(_cx: &C, fn_abi: &mut FnAbi<'a, Ty>)
where
    Ty: TyAbiInterface<'a, C> + Copy,
    C: HasDataLayout + HasTargetSpec,
{
    if !fn_abi.ret.is_ignore() {
        classify_ret_ty(&mut fn_abi.ret);
    }

    let mut arg_gprs_left = NUM_ARG_GPRS;

    for arg in fn_abi.args.iter_mut() {
        if arg.is_ignore() {
            continue;
        }
        classify_arg_ty(arg, &mut arg_gprs_left, MAX_ARG_IN_REGS_SIZE);
    }
}

fn is_xtensa_aggregate<'a, Ty>(arg: &ArgAbi<'a, Ty>) -> bool {
    match arg.layout.backend_repr {
        BackendRepr::Vector { .. } => true,
        _ => arg.layout.is_aggregate(),
    }
}<|MERGE_RESOLUTION|>--- conflicted
+++ resolved
@@ -7,11 +7,7 @@
 
 use rustc_abi::{BackendRepr, HasDataLayout, Size, TyAbiInterface};
 
-<<<<<<< HEAD
-use crate::abi::call::{ArgAbi, FnAbi, Reg, Uniform};
-=======
 use crate::callconv::{ArgAbi, FnAbi, Reg, Uniform};
->>>>>>> 9e390b29
 use crate::spec::HasTargetSpec;
 
 const NUM_ARG_GPRS: u64 = 6;
