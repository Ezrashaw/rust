--- conflicted
+++ resolved
@@ -51,32 +51,6 @@
             "doc list item without indentation"
         };
         span_lint_and_then(cx, DOC_LAZY_CONTINUATION, span, msg, |diag| {
-<<<<<<< HEAD
-            let snippet = clippy_utils::source::snippet(cx, line_break_span, "");
-            if snippet.chars().filter(|&c| c == '\n').count() > 1
-                && let Some(doc_comment_start) = snippet.rfind('\n')
-                && let doc_comment = snippet[doc_comment_start..].trim()
-                && (doc_comment == "///" || doc_comment == "//!")
-            {
-                // suggest filling in a blank line
-                diag.span_suggestion_verbose(
-                    line_break_span.shrink_to_lo(),
-                    "if this should be its own paragraph, add a blank doc comment line",
-                    format!("\n{doc_comment}"),
-                    Applicability::MaybeIncorrect,
-                );
-                if ccount > 0 || blockquote_level > 0 {
-                    diag.help("if this not intended to be a quote at all, escape it with `\\>`");
-                } else {
-                    let indent = list_indentation - lcount;
-                    diag.help(format!(
-                        "if this is intended to be part of the list, indent {indent} spaces"
-                    ));
-                }
-                return;
-            }
-=======
->>>>>>> c95c7676
             if ccount == 0 && blockquote_level == 0 {
                 // simpler suggestion style for indentation
                 let indent = list_indentation - lcount;
