#![feature(array_chunks)]
#![feature(box_patterns)]
#![feature(control_flow_enum)]
<<<<<<< HEAD
#![feature(f128)]
#![feature(f16)]
=======
#![feature(exhaustive_patterns)]
>>>>>>> aaaa9264
#![feature(if_let_guard)]
#![feature(let_chains)]
#![cfg_attr(bootstrap, feature(lint_reasons))]
#![feature(never_type)]
#![feature(rustc_private)]
#![feature(assert_matches)]
#![feature(unwrap_infallible)]
#![recursion_limit = "512"]
#![cfg_attr(feature = "deny-warnings", deny(warnings))]
#![allow(
    clippy::missing_errors_doc,
    clippy::missing_panics_doc,
    clippy::must_use_candidate,
    rustc::diagnostic_outside_of_impl,
    rustc::untranslatable_diagnostic
)]
#![warn(
    trivial_casts,
    trivial_numeric_casts,
    rust_2018_idioms,
    unused_lifetimes,
    unused_qualifications,
    rustc::internal
)]

// FIXME: switch to something more ergonomic here, once available.
// (Currently there is no way to opt into sysroot crates without `extern crate`.)
extern crate rustc_ast;
extern crate rustc_ast_pretty;
extern crate rustc_attr;
extern crate rustc_const_eval;
extern crate rustc_data_structures;
// The `rustc_driver` crate seems to be required in order to use the `rust_ast` crate.
#[allow(unused_extern_crates)]
extern crate rustc_driver;
extern crate rustc_errors;
extern crate rustc_hir;
extern crate rustc_hir_typeck;
extern crate rustc_index;
extern crate rustc_infer;
extern crate rustc_lexer;
extern crate rustc_lint;
extern crate rustc_middle;
extern crate rustc_mir_dataflow;
extern crate rustc_session;
extern crate rustc_span;
extern crate rustc_target;
extern crate rustc_trait_selection;

#[macro_use]
pub mod sym_helper;

pub mod ast_utils;
pub mod attrs;
mod check_proc_macro;
pub mod comparisons;
pub mod consts;
pub mod diagnostics;
pub mod eager_or_lazy;
pub mod higher;
mod hir_utils;
pub mod macros;
pub mod mir;
pub mod numeric_literal;
pub mod paths;
pub mod ptr;
pub mod qualify_min_const_fn;
pub mod source;
pub mod str_utils;
pub mod sugg;
pub mod ty;
pub mod usage;
pub mod visitors;

pub use self::attrs::*;
pub use self::check_proc_macro::{is_from_proc_macro, is_span_if, is_span_match};
pub use self::hir_utils::{
    both, count_eq, eq_expr_value, hash_expr, hash_stmt, is_bool, over, HirEqInterExpr, SpanlessEq, SpanlessHash,
};

use core::mem;
use core::ops::ControlFlow;
use std::collections::hash_map::Entry;
use std::hash::BuildHasherDefault;
use std::iter::{once, repeat};
use std::sync::{Mutex, MutexGuard, OnceLock};

use itertools::Itertools;
use rustc_ast::ast::{self, LitKind, RangeLimits};
use rustc_data_structures::fx::FxHashMap;
use rustc_data_structures::packed::Pu128;
use rustc_data_structures::unhash::UnhashMap;
use rustc_hir::def::{DefKind, Res};
use rustc_hir::def_id::{CrateNum, DefId, LocalDefId, LocalModDefId, LOCAL_CRATE};
use rustc_hir::definitions::{DefPath, DefPathData};
use rustc_hir::hir_id::{HirIdMap, HirIdSet};
use rustc_hir::intravisit::{walk_expr, FnKind, Visitor};
use rustc_hir::LangItem::{OptionNone, OptionSome, ResultErr, ResultOk};
use rustc_hir::{
    self as hir, def, Arm, ArrayLen, BindingMode, Block, BlockCheckMode, Body, ByRef, Closure, Destination, Expr,
    ExprField, ExprKind, FnDecl, FnRetTy, GenericArgs, HirId, Impl, ImplItem, ImplItemKind, ImplItemRef, Item,
    ItemKind, LangItem, LetStmt, MatchSource, Mutability, Node, OwnerId, Param, Pat, PatKind, Path, PathSegment,
    PrimTy, QPath, Stmt, StmtKind, TraitItem, TraitItemKind, TraitItemRef, TraitRef, TyKind, UnOp,
};
use rustc_lexer::{tokenize, TokenKind};
use rustc_lint::{LateContext, Level, Lint, LintContext};
use rustc_middle::hir::place::PlaceBase;
use rustc_middle::mir::Const;
use rustc_middle::ty::adjustment::{Adjust, Adjustment, AutoBorrow};
use rustc_middle::ty::fast_reject::SimplifiedType;
use rustc_middle::ty::layout::IntegerExt;
use rustc_middle::ty::{
    self as rustc_ty, Binder, BorrowKind, ClosureKind, EarlyBinder, FloatTy, GenericArgsRef, IntTy, ParamEnv,
    ParamEnvAnd, Ty, TyCtxt, TypeVisitableExt, UintTy, UpvarCapture,
};
use rustc_span::hygiene::{ExpnKind, MacroKind};
use rustc_span::source_map::SourceMap;
use rustc_span::symbol::{kw, Ident, Symbol};
use rustc_span::{sym, Span};
use rustc_target::abi::Integer;
use visitors::Visitable;

use crate::consts::{constant, mir_to_const, Constant};
use crate::higher::Range;
use crate::ty::{adt_and_variant_of_res, can_partially_move_ty, expr_sig, is_copy, is_recursively_primitive_type};
use crate::visitors::for_each_expr_without_closures;

use rustc_middle::hir::nested_filter;

#[macro_export]
macro_rules! extract_msrv_attr {
    ($context:ident) => {
        fn check_attributes(&mut self, cx: &rustc_lint::$context<'_>, attrs: &[rustc_ast::ast::Attribute]) {
            let sess = rustc_lint::LintContext::sess(cx);
            self.msrv.check_attributes(sess, attrs);
        }

        fn check_attributes_post(&mut self, cx: &rustc_lint::$context<'_>, attrs: &[rustc_ast::ast::Attribute]) {
            let sess = rustc_lint::LintContext::sess(cx);
            self.msrv.check_attributes_post(sess, attrs);
        }
    };
}

/// If the given expression is a local binding, find the initializer expression.
/// If that initializer expression is another local binding, find its initializer again.
/// This process repeats as long as possible (but usually no more than once). Initializer
/// expressions with adjustments are ignored. If this is not desired, use [`find_binding_init`]
/// instead.
///
/// Examples:
/// ```no_run
/// let abc = 1;
/// //        ^ output
/// let def = abc;
/// dbg!(def);
/// //   ^^^ input
///
/// // or...
/// let abc = 1;
/// let def = abc + 2;
/// //        ^^^^^^^ output
/// dbg!(def);
/// //   ^^^ input
/// ```
pub fn expr_or_init<'a, 'b, 'tcx: 'b>(cx: &LateContext<'tcx>, mut expr: &'a Expr<'b>) -> &'a Expr<'b> {
    while let Some(init) = path_to_local(expr)
        .and_then(|id| find_binding_init(cx, id))
        .filter(|init| cx.typeck_results().expr_adjustments(init).is_empty())
    {
        expr = init;
    }
    expr
}

/// Finds the initializer expression for a local binding. Returns `None` if the binding is mutable.
/// By only considering immutable bindings, we guarantee that the returned expression represents the
/// value of the binding wherever it is referenced.
///
/// Example: For `let x = 1`, if the `HirId` of `x` is provided, the `Expr` `1` is returned.
/// Note: If you have an expression that references a binding `x`, use `path_to_local` to get the
/// canonical binding `HirId`.
pub fn find_binding_init<'tcx>(cx: &LateContext<'tcx>, hir_id: HirId) -> Option<&'tcx Expr<'tcx>> {
    if let Node::Pat(pat) = cx.tcx.hir_node(hir_id)
        && matches!(pat.kind, PatKind::Binding(BindingMode::NONE, ..))
        && let Node::LetStmt(local) = cx.tcx.parent_hir_node(hir_id)
    {
        return local.init;
    }
    None
}

/// Checks if the given local has an initializer or is from something other than a `let` statement
///
/// e.g. returns true for `x` in `fn f(x: usize) { .. }` and `let x = 1;` but false for `let x;`
pub fn local_is_initialized(cx: &LateContext<'_>, local: HirId) -> bool {
    for (_, node) in cx.tcx.hir().parent_iter(local) {
        match node {
            Node::Pat(..) | Node::PatField(..) => {},
            Node::LetStmt(let_stmt) => return let_stmt.init.is_some(),
            _ => return true,
        }
    }

    false
}

/// Returns `true` if the given `NodeId` is inside a constant context
///
/// # Example
///
/// ```rust,ignore
/// if in_constant(cx, expr.hir_id) {
///     // Do something
/// }
/// ```
pub fn in_constant(cx: &LateContext<'_>, id: HirId) -> bool {
    cx.tcx.hir().is_inside_const_context(id)
}

/// Checks if a `Res` refers to a constructor of a `LangItem`
/// For example, use this to check whether a function call or a pattern is `Some(..)`.
pub fn is_res_lang_ctor(cx: &LateContext<'_>, res: Res, lang_item: LangItem) -> bool {
    if let Res::Def(DefKind::Ctor(..), id) = res
        && let Some(lang_id) = cx.tcx.lang_items().get(lang_item)
        && let Some(id) = cx.tcx.opt_parent(id)
    {
        id == lang_id
    } else {
        false
    }
}

pub fn is_res_diagnostic_ctor(cx: &LateContext<'_>, res: Res, diag_item: Symbol) -> bool {
    if let Res::Def(DefKind::Ctor(..), id) = res
        && let Some(id) = cx.tcx.opt_parent(id)
    {
        cx.tcx.is_diagnostic_item(diag_item, id)
    } else {
        false
    }
}

/// Checks if a `QPath` resolves to a constructor of a diagnostic item.
pub fn is_diagnostic_ctor(cx: &LateContext<'_>, qpath: &QPath<'_>, diagnostic_item: Symbol) -> bool {
    if let QPath::Resolved(_, path) = qpath {
        if let Res::Def(DefKind::Ctor(..), ctor_id) = path.res {
            return cx.tcx.is_diagnostic_item(diagnostic_item, cx.tcx.parent(ctor_id));
        }
    }
    false
}

/// Checks if the `DefId` matches the given diagnostic item or it's constructor.
pub fn is_diagnostic_item_or_ctor(cx: &LateContext<'_>, did: DefId, item: Symbol) -> bool {
    let did = match cx.tcx.def_kind(did) {
        DefKind::Ctor(..) => cx.tcx.parent(did),
        // Constructors for types in external crates seem to have `DefKind::Variant`
        DefKind::Variant => match cx.tcx.opt_parent(did) {
            Some(did) if matches!(cx.tcx.def_kind(did), DefKind::Variant) => did,
            _ => did,
        },
        _ => did,
    };

    cx.tcx.is_diagnostic_item(item, did)
}

/// Checks if the `DefId` matches the given `LangItem` or it's constructor.
pub fn is_lang_item_or_ctor(cx: &LateContext<'_>, did: DefId, item: LangItem) -> bool {
    let did = match cx.tcx.def_kind(did) {
        DefKind::Ctor(..) => cx.tcx.parent(did),
        // Constructors for types in external crates seem to have `DefKind::Variant`
        DefKind::Variant => match cx.tcx.opt_parent(did) {
            Some(did) if matches!(cx.tcx.def_kind(did), DefKind::Variant) => did,
            _ => did,
        },
        _ => did,
    };

    cx.tcx.lang_items().get(item) == Some(did)
}

pub fn is_unit_expr(expr: &Expr<'_>) -> bool {
    matches!(
        expr.kind,
        ExprKind::Block(
            Block {
                stmts: [],
                expr: None,
                ..
            },
            _
        ) | ExprKind::Tup([])
    )
}

/// Checks if given pattern is a wildcard (`_`)
pub fn is_wild(pat: &Pat<'_>) -> bool {
    matches!(pat.kind, PatKind::Wild)
}

/// Checks if the given `QPath` belongs to a type alias.
pub fn is_ty_alias(qpath: &QPath<'_>) -> bool {
    match *qpath {
        QPath::Resolved(_, path) => matches!(path.res, Res::Def(DefKind::TyAlias | DefKind::AssocTy, ..)),
        QPath::TypeRelative(ty, _) if let TyKind::Path(qpath) = ty.kind => is_ty_alias(&qpath),
        _ => false,
    }
}

/// Checks if the method call given in `expr` belongs to the given trait.
/// This is a deprecated function, consider using [`is_trait_method`].
pub fn match_trait_method(cx: &LateContext<'_>, expr: &Expr<'_>, path: &[&str]) -> bool {
    cx.typeck_results()
        .type_dependent_def_id(expr.hir_id)
        .and_then(|defid| cx.tcx.trait_of_item(defid))
        .map_or(false, |trt_id| match_def_path(cx, trt_id, path))
}

/// Checks if the given method call expression calls an inherent method.
pub fn is_inherent_method_call(cx: &LateContext<'_>, expr: &Expr<'_>) -> bool {
    if let Some(method_id) = cx.typeck_results().type_dependent_def_id(expr.hir_id) {
        cx.tcx.trait_of_item(method_id).is_none()
    } else {
        false
    }
}

/// Checks if a method is defined in an impl of a diagnostic item
pub fn is_diag_item_method(cx: &LateContext<'_>, def_id: DefId, diag_item: Symbol) -> bool {
    if let Some(impl_did) = cx.tcx.impl_of_method(def_id) {
        if let Some(adt) = cx.tcx.type_of(impl_did).instantiate_identity().ty_adt_def() {
            return cx.tcx.is_diagnostic_item(diag_item, adt.did());
        }
    }
    false
}

/// Checks if a method is in a diagnostic item trait
pub fn is_diag_trait_item(cx: &LateContext<'_>, def_id: DefId, diag_item: Symbol) -> bool {
    if let Some(trait_did) = cx.tcx.trait_of_item(def_id) {
        return cx.tcx.is_diagnostic_item(diag_item, trait_did);
    }
    false
}

/// Checks if the method call given in `expr` belongs to the given trait.
pub fn is_trait_method(cx: &LateContext<'_>, expr: &Expr<'_>, diag_item: Symbol) -> bool {
    cx.typeck_results()
        .type_dependent_def_id(expr.hir_id)
        .map_or(false, |did| is_diag_trait_item(cx, did, diag_item))
}

/// Checks if the `def_id` belongs to a function that is part of a trait impl.
pub fn is_def_id_trait_method(cx: &LateContext<'_>, def_id: LocalDefId) -> bool {
    if let Node::Item(item) = cx.tcx.parent_hir_node(cx.tcx.local_def_id_to_hir_id(def_id))
        && let ItemKind::Impl(imp) = item.kind
    {
        imp.of_trait.is_some()
    } else {
        false
    }
}

/// Checks if the given expression is a path referring an item on the trait
/// that is marked with the given diagnostic item.
///
/// For checking method call expressions instead of path expressions, use
/// [`is_trait_method`].
///
/// For example, this can be used to find if an expression like `u64::default`
/// refers to an item of the trait `Default`, which is associated with the
/// `diag_item` of `sym::Default`.
pub fn is_trait_item(cx: &LateContext<'_>, expr: &Expr<'_>, diag_item: Symbol) -> bool {
    if let ExprKind::Path(ref qpath) = expr.kind {
        cx.qpath_res(qpath, expr.hir_id)
            .opt_def_id()
            .map_or(false, |def_id| is_diag_trait_item(cx, def_id, diag_item))
    } else {
        false
    }
}

pub fn last_path_segment<'tcx>(path: &QPath<'tcx>) -> &'tcx PathSegment<'tcx> {
    match *path {
        QPath::Resolved(_, path) => path.segments.last().expect("A path must have at least one segment"),
        QPath::TypeRelative(_, seg) => seg,
        QPath::LangItem(..) => panic!("last_path_segment: lang item has no path segments"),
    }
}

pub fn qpath_generic_tys<'tcx>(qpath: &QPath<'tcx>) -> impl Iterator<Item = &'tcx hir::Ty<'tcx>> {
    last_path_segment(qpath)
        .args
        .map_or(&[][..], |a| a.args)
        .iter()
        .filter_map(|a| match a {
            hir::GenericArg::Type(ty) => Some(*ty),
            _ => None,
        })
}

/// THIS METHOD IS DEPRECATED and will eventually be removed since it does not match against the
/// entire path or resolved `DefId`. Prefer using `match_def_path`. Consider getting a `DefId` from
/// `QPath::Resolved.1.res.opt_def_id()`.
///
/// Matches a `QPath` against a slice of segment string literals.
///
/// There is also `match_path` if you are dealing with a `rustc_hir::Path` instead of a
/// `rustc_hir::QPath`.
///
/// # Examples
/// ```rust,ignore
/// match_qpath(path, &["std", "rt", "begin_unwind"])
/// ```
pub fn match_qpath(path: &QPath<'_>, segments: &[&str]) -> bool {
    match *path {
        QPath::Resolved(_, path) => match_path(path, segments),
        QPath::TypeRelative(ty, segment) => match ty.kind {
            TyKind::Path(ref inner_path) => {
                if let [prefix @ .., end] = segments {
                    if match_qpath(inner_path, prefix) {
                        return segment.ident.name.as_str() == *end;
                    }
                }
                false
            },
            _ => false,
        },
        QPath::LangItem(..) => false,
    }
}

/// If the expression is a path, resolves it to a `DefId` and checks if it matches the given path.
///
/// Please use `is_path_diagnostic_item` if the target is a diagnostic item.
pub fn is_expr_path_def_path(cx: &LateContext<'_>, expr: &Expr<'_>, segments: &[&str]) -> bool {
    path_def_id(cx, expr).map_or(false, |id| match_def_path(cx, id, segments))
}

/// If `maybe_path` is a path node which resolves to an item, resolves it to a `DefId` and checks if
/// it matches the given lang item.
pub fn is_path_lang_item<'tcx>(cx: &LateContext<'_>, maybe_path: &impl MaybePath<'tcx>, lang_item: LangItem) -> bool {
    path_def_id(cx, maybe_path).map_or(false, |id| cx.tcx.lang_items().get(lang_item) == Some(id))
}

/// If `maybe_path` is a path node which resolves to an item, resolves it to a `DefId` and checks if
/// it matches the given diagnostic item.
pub fn is_path_diagnostic_item<'tcx>(
    cx: &LateContext<'_>,
    maybe_path: &impl MaybePath<'tcx>,
    diag_item: Symbol,
) -> bool {
    path_def_id(cx, maybe_path).map_or(false, |id| cx.tcx.is_diagnostic_item(diag_item, id))
}

/// THIS METHOD IS DEPRECATED and will eventually be removed since it does not match against the
/// entire path or resolved `DefId`. Prefer using `match_def_path`. Consider getting a `DefId` from
/// `QPath::Resolved.1.res.opt_def_id()`.
///
/// Matches a `Path` against a slice of segment string literals.
///
/// There is also `match_qpath` if you are dealing with a `rustc_hir::QPath` instead of a
/// `rustc_hir::Path`.
///
/// # Examples
///
/// ```rust,ignore
/// if match_path(&trait_ref.path, &paths::HASH) {
///     // This is the `std::hash::Hash` trait.
/// }
///
/// if match_path(ty_path, &["rustc", "lint", "Lint"]) {
///     // This is a `rustc_middle::lint::Lint`.
/// }
/// ```
pub fn match_path(path: &Path<'_>, segments: &[&str]) -> bool {
    path.segments
        .iter()
        .rev()
        .zip(segments.iter().rev())
        .all(|(a, b)| a.ident.name.as_str() == *b)
}

/// If the expression is a path to a local, returns the canonical `HirId` of the local.
pub fn path_to_local(expr: &Expr<'_>) -> Option<HirId> {
    if let ExprKind::Path(QPath::Resolved(None, path)) = expr.kind {
        if let Res::Local(id) = path.res {
            return Some(id);
        }
    }
    None
}

/// Returns true if the expression is a path to a local with the specified `HirId`.
/// Use this function to see if an expression matches a function argument or a match binding.
pub fn path_to_local_id(expr: &Expr<'_>, id: HirId) -> bool {
    path_to_local(expr) == Some(id)
}

pub trait MaybePath<'hir> {
    fn hir_id(&self) -> HirId;
    fn qpath_opt(&self) -> Option<&QPath<'hir>>;
}

macro_rules! maybe_path {
    ($ty:ident, $kind:ident) => {
        impl<'hir> MaybePath<'hir> for hir::$ty<'hir> {
            fn hir_id(&self) -> HirId {
                self.hir_id
            }
            fn qpath_opt(&self) -> Option<&QPath<'hir>> {
                match &self.kind {
                    hir::$kind::Path(qpath) => Some(qpath),
                    _ => None,
                }
            }
        }
    };
}
maybe_path!(Expr, ExprKind);
maybe_path!(Pat, PatKind);
maybe_path!(Ty, TyKind);

/// If `maybe_path` is a path node, resolves it, otherwise returns `Res::Err`
pub fn path_res<'tcx>(cx: &LateContext<'_>, maybe_path: &impl MaybePath<'tcx>) -> Res {
    match maybe_path.qpath_opt() {
        None => Res::Err,
        Some(qpath) => cx.qpath_res(qpath, maybe_path.hir_id()),
    }
}

/// If `maybe_path` is a path node which resolves to an item, retrieves the item ID
pub fn path_def_id<'tcx>(cx: &LateContext<'_>, maybe_path: &impl MaybePath<'tcx>) -> Option<DefId> {
    path_res(cx, maybe_path).opt_def_id()
}

fn find_primitive_impls<'tcx>(tcx: TyCtxt<'tcx>, name: &str) -> impl Iterator<Item = DefId> + 'tcx {
    let ty = match name {
        "bool" => SimplifiedType::Bool,
        "char" => SimplifiedType::Char,
        "str" => SimplifiedType::Str,
        "array" => SimplifiedType::Array,
        "slice" => SimplifiedType::Slice,
        // FIXME: rustdoc documents these two using just `pointer`.
        //
        // Maybe this is something we should do here too.
        "const_ptr" => SimplifiedType::Ptr(Mutability::Not),
        "mut_ptr" => SimplifiedType::Ptr(Mutability::Mut),
        "isize" => SimplifiedType::Int(IntTy::Isize),
        "i8" => SimplifiedType::Int(IntTy::I8),
        "i16" => SimplifiedType::Int(IntTy::I16),
        "i32" => SimplifiedType::Int(IntTy::I32),
        "i64" => SimplifiedType::Int(IntTy::I64),
        "i128" => SimplifiedType::Int(IntTy::I128),
        "usize" => SimplifiedType::Uint(UintTy::Usize),
        "u8" => SimplifiedType::Uint(UintTy::U8),
        "u16" => SimplifiedType::Uint(UintTy::U16),
        "u32" => SimplifiedType::Uint(UintTy::U32),
        "u64" => SimplifiedType::Uint(UintTy::U64),
        "u128" => SimplifiedType::Uint(UintTy::U128),
        "f32" => SimplifiedType::Float(FloatTy::F32),
        "f64" => SimplifiedType::Float(FloatTy::F64),
        #[allow(trivial_casts)]
        _ => {
            return Result::<_, rustc_errors::ErrorGuaranteed>::Ok(&[] as &[_])
                .into_iter()
                .flatten()
                .copied();
        },
    };

    tcx.incoherent_impls(ty).into_iter().flatten().copied()
}

fn non_local_item_children_by_name(tcx: TyCtxt<'_>, def_id: DefId, name: Symbol) -> Vec<Res> {
    match tcx.def_kind(def_id) {
        DefKind::Mod | DefKind::Enum | DefKind::Trait => tcx
            .module_children(def_id)
            .iter()
            .filter(|item| item.ident.name == name)
            .map(|child| child.res.expect_non_local())
            .collect(),
        DefKind::Impl { .. } => tcx
            .associated_item_def_ids(def_id)
            .iter()
            .copied()
            .filter(|assoc_def_id| tcx.item_name(*assoc_def_id) == name)
            .map(|assoc_def_id| Res::Def(tcx.def_kind(assoc_def_id), assoc_def_id))
            .collect(),
        _ => Vec::new(),
    }
}

fn local_item_children_by_name(tcx: TyCtxt<'_>, local_id: LocalDefId, name: Symbol) -> Vec<Res> {
    let hir = tcx.hir();

    let root_mod;
    let item_kind = match tcx.hir_node_by_def_id(local_id) {
        Node::Crate(r#mod) => {
            root_mod = ItemKind::Mod(r#mod);
            &root_mod
        },
        Node::Item(item) => &item.kind,
        _ => return Vec::new(),
    };

    let res = |ident: Ident, owner_id: OwnerId| {
        if ident.name == name {
            let def_id = owner_id.to_def_id();
            Some(Res::Def(tcx.def_kind(def_id), def_id))
        } else {
            None
        }
    };

    match item_kind {
        ItemKind::Mod(r#mod) => r#mod
            .item_ids
            .iter()
            .filter_map(|&item_id| res(hir.item(item_id).ident, item_id.owner_id))
            .collect(),
        ItemKind::Impl(r#impl) => r#impl
            .items
            .iter()
            .filter_map(|&ImplItemRef { ident, id, .. }| res(ident, id.owner_id))
            .collect(),
        ItemKind::Trait(.., trait_item_refs) => trait_item_refs
            .iter()
            .filter_map(|&TraitItemRef { ident, id, .. }| res(ident, id.owner_id))
            .collect(),
        _ => Vec::new(),
    }
}

fn item_children_by_name(tcx: TyCtxt<'_>, def_id: DefId, name: Symbol) -> Vec<Res> {
    if let Some(local_id) = def_id.as_local() {
        local_item_children_by_name(tcx, local_id, name)
    } else {
        non_local_item_children_by_name(tcx, def_id, name)
    }
}

/// Resolves a def path like `std::vec::Vec`.
///
/// Can return multiple resolutions when there are multiple versions of the same crate, e.g.
/// `memchr::memchr` could return the functions from both memchr 1.0 and memchr 2.0.
///
/// Also returns multiple results when there are multiple paths under the same name e.g. `std::vec`
/// would have both a [`DefKind::Mod`] and [`DefKind::Macro`].
///
/// This function is expensive and should be used sparingly.
pub fn def_path_res(cx: &LateContext<'_>, path: &[&str]) -> Vec<Res> {
    fn find_crates(tcx: TyCtxt<'_>, name: Symbol) -> impl Iterator<Item = DefId> + '_ {
        tcx.crates(())
            .iter()
            .copied()
            .filter(move |&num| tcx.crate_name(num) == name)
            .map(CrateNum::as_def_id)
    }

    let tcx = cx.tcx;

    let (base, mut path) = match *path {
        [primitive] => {
            return vec![PrimTy::from_name(Symbol::intern(primitive)).map_or(Res::Err, Res::PrimTy)];
        },
        [base, ref path @ ..] => (base, path),
        _ => return Vec::new(),
    };

    let base_sym = Symbol::intern(base);

    let local_crate = if tcx.crate_name(LOCAL_CRATE) == base_sym {
        Some(LOCAL_CRATE.as_def_id())
    } else {
        None
    };

    let starts = find_primitive_impls(tcx, base)
        .chain(find_crates(tcx, base_sym))
        .chain(local_crate)
        .map(|id| Res::Def(tcx.def_kind(id), id));

    let mut resolutions: Vec<Res> = starts.collect();

    while let [segment, rest @ ..] = path {
        path = rest;
        let segment = Symbol::intern(segment);

        resolutions = resolutions
            .into_iter()
            .filter_map(|res| res.opt_def_id())
            .flat_map(|def_id| {
                // When the current def_id is e.g. `struct S`, check the impl items in
                // `impl S { ... }`
                let inherent_impl_children = tcx
                    .inherent_impls(def_id)
                    .into_iter()
                    .flatten()
                    .flat_map(|&impl_def_id| item_children_by_name(tcx, impl_def_id, segment));

                let direct_children = item_children_by_name(tcx, def_id, segment);

                inherent_impl_children.chain(direct_children)
            })
            .collect();
    }

    resolutions
}

/// Resolves a def path like `std::vec::Vec` to its [`DefId`]s, see [`def_path_res`].
pub fn def_path_def_ids(cx: &LateContext<'_>, path: &[&str]) -> impl Iterator<Item = DefId> {
    def_path_res(cx, path).into_iter().filter_map(|res| res.opt_def_id())
}

/// Convenience function to get the `DefId` of a trait by path.
/// It could be a trait or trait alias.
///
/// This function is expensive and should be used sparingly.
pub fn get_trait_def_id(cx: &LateContext<'_>, path: &[&str]) -> Option<DefId> {
    def_path_res(cx, path).into_iter().find_map(|res| match res {
        Res::Def(DefKind::Trait | DefKind::TraitAlias, trait_id) => Some(trait_id),
        _ => None,
    })
}

/// Gets the `hir::TraitRef` of the trait the given method is implemented for.
///
/// Use this if you want to find the `TraitRef` of the `Add` trait in this example:
///
/// ```no_run
/// struct Point(isize, isize);
///
/// impl std::ops::Add for Point {
///     type Output = Self;
///
///     fn add(self, other: Self) -> Self {
///         Point(0, 0)
///     }
/// }
/// ```
pub fn trait_ref_of_method<'tcx>(cx: &LateContext<'tcx>, def_id: LocalDefId) -> Option<&'tcx TraitRef<'tcx>> {
    // Get the implemented trait for the current function
    let hir_id = cx.tcx.local_def_id_to_hir_id(def_id);
    let parent_impl = cx.tcx.hir().get_parent_item(hir_id);
    if parent_impl != hir::CRATE_OWNER_ID
        && let Node::Item(item) = cx.tcx.hir_node_by_def_id(parent_impl.def_id)
        && let ItemKind::Impl(impl_) = &item.kind
    {
        return impl_.of_trait.as_ref();
    }
    None
}

/// This method will return tuple of projection stack and root of the expression,
/// used in `can_mut_borrow_both`.
///
/// For example, if `e` represents the `v[0].a.b[x]`
/// this method will return a tuple, composed of a `Vec`
/// containing the `Expr`s for `v[0], v[0].a, v[0].a.b, v[0].a.b[x]`
/// and an `Expr` for root of them, `v`
fn projection_stack<'a, 'hir>(mut e: &'a Expr<'hir>) -> (Vec<&'a Expr<'hir>>, &'a Expr<'hir>) {
    let mut result = vec![];
    let root = loop {
        match e.kind {
            ExprKind::Index(ep, _, _) | ExprKind::Field(ep, _) => {
                result.push(e);
                e = ep;
            },
            _ => break e,
        };
    };
    result.reverse();
    (result, root)
}

/// Gets the mutability of the custom deref adjustment, if any.
pub fn expr_custom_deref_adjustment(cx: &LateContext<'_>, e: &Expr<'_>) -> Option<Mutability> {
    cx.typeck_results()
        .expr_adjustments(e)
        .iter()
        .find_map(|a| match a.kind {
            Adjust::Deref(Some(d)) => Some(Some(d.mutbl)),
            Adjust::Deref(None) => None,
            _ => Some(None),
        })
        .and_then(|x| x)
}

/// Checks if two expressions can be mutably borrowed simultaneously
/// and they aren't dependent on borrowing same thing twice
pub fn can_mut_borrow_both(cx: &LateContext<'_>, e1: &Expr<'_>, e2: &Expr<'_>) -> bool {
    let (s1, r1) = projection_stack(e1);
    let (s2, r2) = projection_stack(e2);
    if !eq_expr_value(cx, r1, r2) {
        return true;
    }
    if expr_custom_deref_adjustment(cx, r1).is_some() || expr_custom_deref_adjustment(cx, r2).is_some() {
        return false;
    }

    for (x1, x2) in s1.iter().zip(s2.iter()) {
        if expr_custom_deref_adjustment(cx, x1).is_some() || expr_custom_deref_adjustment(cx, x2).is_some() {
            return false;
        }

        match (&x1.kind, &x2.kind) {
            (ExprKind::Field(_, i1), ExprKind::Field(_, i2)) => {
                if i1 != i2 {
                    return true;
                }
            },
            (ExprKind::Index(_, i1, _), ExprKind::Index(_, i2, _)) => {
                if !eq_expr_value(cx, i1, i2) {
                    return false;
                }
            },
            _ => return false,
        }
    }
    false
}

/// Returns true if the `def_id` associated with the `path` is recognized as a "default-equivalent"
/// constructor from the std library
fn is_default_equivalent_ctor(cx: &LateContext<'_>, def_id: DefId, path: &QPath<'_>) -> bool {
    let std_types_symbols = &[
        sym::Vec,
        sym::VecDeque,
        sym::LinkedList,
        sym::HashMap,
        sym::BTreeMap,
        sym::HashSet,
        sym::BTreeSet,
        sym::BinaryHeap,
    ];

    if let QPath::TypeRelative(_, method) = path {
        if method.ident.name == sym::new {
            if let Some(impl_did) = cx.tcx.impl_of_method(def_id) {
                if let Some(adt) = cx.tcx.type_of(impl_did).instantiate_identity().ty_adt_def() {
                    return std_types_symbols.iter().any(|&symbol| {
                        cx.tcx.is_diagnostic_item(symbol, adt.did()) || Some(adt.did()) == cx.tcx.lang_items().string()
                    });
                }
            }
        }
    }
    false
}

/// Returns true if the expr is equal to `Default::default` when evaluated.
pub fn is_default_equivalent_call(cx: &LateContext<'_>, repl_func: &Expr<'_>) -> bool {
    if let ExprKind::Path(ref repl_func_qpath) = repl_func.kind
        && let Some(repl_def_id) = cx.qpath_res(repl_func_qpath, repl_func.hir_id).opt_def_id()
        && (is_diag_trait_item(cx, repl_def_id, sym::Default)
            || is_default_equivalent_ctor(cx, repl_def_id, repl_func_qpath))
    {
        true
    } else {
        false
    }
}

/// Returns true if the expr is equal to `Default::default()` of it's type when evaluated.
/// It doesn't cover all cases, for example indirect function calls (some of std
/// functions are supported) but it is the best we have.
pub fn is_default_equivalent(cx: &LateContext<'_>, e: &Expr<'_>) -> bool {
    match &e.kind {
        ExprKind::Lit(lit) => match lit.node {
            LitKind::Bool(false) | LitKind::Int(Pu128(0), _) => true,
            LitKind::Str(s, _) => s.is_empty(),
            _ => false,
        },
        ExprKind::Tup(items) | ExprKind::Array(items) => items.iter().all(|x| is_default_equivalent(cx, x)),
        ExprKind::Repeat(x, ArrayLen::Body(len)) => {
            if let ExprKind::Lit(const_lit) = cx.tcx.hir().body(len.body).value.kind
                && let LitKind::Int(v, _) = const_lit.node
                && v <= 32
                && is_default_equivalent(cx, x)
            {
                true
            } else {
                false
            }
        },
        ExprKind::Call(repl_func, []) => is_default_equivalent_call(cx, repl_func),
        ExprKind::Call(from_func, [ref arg]) => is_default_equivalent_from(cx, from_func, arg),
        ExprKind::Path(qpath) => is_res_lang_ctor(cx, cx.qpath_res(qpath, e.hir_id), OptionNone),
        ExprKind::AddrOf(rustc_hir::BorrowKind::Ref, _, expr) => matches!(expr.kind, ExprKind::Array([])),
        _ => false,
    }
}

fn is_default_equivalent_from(cx: &LateContext<'_>, from_func: &Expr<'_>, arg: &Expr<'_>) -> bool {
    if let ExprKind::Path(QPath::TypeRelative(ty, seg)) = from_func.kind
        && seg.ident.name == sym::from
    {
        match arg.kind {
            ExprKind::Lit(hir::Lit {
                node: LitKind::Str(ref sym, _),
                ..
            }) => return sym.is_empty() && is_path_lang_item(cx, ty, LangItem::String),
            ExprKind::Array([]) => return is_path_diagnostic_item(cx, ty, sym::Vec),
            ExprKind::Repeat(_, ArrayLen::Body(len)) => {
                if let ExprKind::Lit(const_lit) = cx.tcx.hir().body(len.body).value.kind
                    && let LitKind::Int(v, _) = const_lit.node
                {
                    return v == 0 && is_path_diagnostic_item(cx, ty, sym::Vec);
                }
            },
            _ => (),
        }
    }
    false
}

/// Checks if the top level expression can be moved into a closure as is.
/// Currently checks for:
/// * Break/Continue outside the given loop HIR ids.
/// * Yield/Return statements.
/// * Inline assembly.
/// * Usages of a field of a local where the type of the local can be partially moved.
///
/// For example, given the following function:
///
/// ```no_run
/// fn f<'a>(iter: &mut impl Iterator<Item = (usize, &'a mut String)>) {
///     for item in iter {
///         let s = item.1;
///         if item.0 > 10 {
///             continue;
///         } else {
///             s.clear();
///         }
///     }
/// }
/// ```
///
/// When called on the expression `item.0` this will return false unless the local `item` is in the
/// `ignore_locals` set. The type `(usize, &mut String)` can have the second element moved, so it
/// isn't always safe to move into a closure when only a single field is needed.
///
/// When called on the `continue` expression this will return false unless the outer loop expression
/// is in the `loop_ids` set.
///
/// Note that this check is not recursive, so passing the `if` expression will always return true
/// even though sub-expressions might return false.
pub fn can_move_expr_to_closure_no_visit<'tcx>(
    cx: &LateContext<'tcx>,
    expr: &'tcx Expr<'_>,
    loop_ids: &[HirId],
    ignore_locals: &HirIdSet,
) -> bool {
    match expr.kind {
        ExprKind::Break(Destination { target_id: Ok(id), .. }, _)
        | ExprKind::Continue(Destination { target_id: Ok(id), .. })
            if loop_ids.contains(&id) =>
        {
            true
        },
        ExprKind::Break(..)
        | ExprKind::Continue(_)
        | ExprKind::Ret(_)
        | ExprKind::Yield(..)
        | ExprKind::InlineAsm(_) => false,
        // Accessing a field of a local value can only be done if the type isn't
        // partially moved.
        ExprKind::Field(
            &Expr {
                hir_id,
                kind:
                    ExprKind::Path(QPath::Resolved(
                        _,
                        Path {
                            res: Res::Local(local_id),
                            ..
                        },
                    )),
                ..
            },
            _,
        ) if !ignore_locals.contains(local_id) && can_partially_move_ty(cx, cx.typeck_results().node_type(hir_id)) => {
            // TODO: check if the local has been partially moved. Assume it has for now.
            false
        },
        _ => true,
    }
}

/// How a local is captured by a closure
#[derive(Debug, Clone, Copy, PartialEq, Eq)]
pub enum CaptureKind {
    Value,
    Ref(Mutability),
}
impl CaptureKind {
    pub fn is_imm_ref(self) -> bool {
        self == Self::Ref(Mutability::Not)
    }
}
impl std::ops::BitOr for CaptureKind {
    type Output = Self;
    fn bitor(self, rhs: Self) -> Self::Output {
        match (self, rhs) {
            (CaptureKind::Value, _) | (_, CaptureKind::Value) => CaptureKind::Value,
            (CaptureKind::Ref(Mutability::Mut), CaptureKind::Ref(_))
            | (CaptureKind::Ref(_), CaptureKind::Ref(Mutability::Mut)) => CaptureKind::Ref(Mutability::Mut),
            (CaptureKind::Ref(Mutability::Not), CaptureKind::Ref(Mutability::Not)) => CaptureKind::Ref(Mutability::Not),
        }
    }
}
impl std::ops::BitOrAssign for CaptureKind {
    fn bitor_assign(&mut self, rhs: Self) {
        *self = *self | rhs;
    }
}

/// Given an expression referencing a local, determines how it would be captured in a closure.
/// Note as this will walk up to parent expressions until the capture can be determined it should
/// only be used while making a closure somewhere a value is consumed. e.g. a block, match arm, or
/// function argument (other than a receiver).
pub fn capture_local_usage(cx: &LateContext<'_>, e: &Expr<'_>) -> CaptureKind {
    fn pat_capture_kind(cx: &LateContext<'_>, pat: &Pat<'_>) -> CaptureKind {
        let mut capture = CaptureKind::Ref(Mutability::Not);
        pat.each_binding_or_first(&mut |_, id, span, _| match cx
            .typeck_results()
            .extract_binding_mode(cx.sess(), id, span)
            .unwrap()
            .0
        {
            ByRef::No if !is_copy(cx, cx.typeck_results().node_type(id)) => {
                capture = CaptureKind::Value;
            },
            ByRef::Yes(Mutability::Mut) if capture != CaptureKind::Value => {
                capture = CaptureKind::Ref(Mutability::Mut);
            },
            _ => (),
        });
        capture
    }

    debug_assert!(matches!(
        e.kind,
        ExprKind::Path(QPath::Resolved(None, Path { res: Res::Local(_), .. }))
    ));

    let mut child_id = e.hir_id;
    let mut capture = CaptureKind::Value;
    let mut capture_expr_ty = e;

    for (parent_id, parent) in cx.tcx.hir().parent_iter(e.hir_id) {
        if let [
            Adjustment {
                kind: Adjust::Deref(_) | Adjust::Borrow(AutoBorrow::Ref(..)),
                target,
            },
            ref adjust @ ..,
        ] = *cx
            .typeck_results()
            .adjustments()
            .get(child_id)
            .map_or(&[][..], |x| &**x)
        {
            if let rustc_ty::RawPtr(_, mutability) | rustc_ty::Ref(_, _, mutability) =
                *adjust.last().map_or(target, |a| a.target).kind()
            {
                return CaptureKind::Ref(mutability);
            }
        }

        match parent {
            Node::Expr(e) => match e.kind {
                ExprKind::AddrOf(_, mutability, _) => return CaptureKind::Ref(mutability),
                ExprKind::Index(..) | ExprKind::Unary(UnOp::Deref, _) => capture = CaptureKind::Ref(Mutability::Not),
                ExprKind::Assign(lhs, ..) | ExprKind::AssignOp(_, lhs, _) if lhs.hir_id == child_id => {
                    return CaptureKind::Ref(Mutability::Mut);
                },
                ExprKind::Field(..) => {
                    if capture == CaptureKind::Value {
                        capture_expr_ty = e;
                    }
                },
                ExprKind::Let(let_expr) => {
                    let mutability = match pat_capture_kind(cx, let_expr.pat) {
                        CaptureKind::Value => Mutability::Not,
                        CaptureKind::Ref(m) => m,
                    };
                    return CaptureKind::Ref(mutability);
                },
                ExprKind::Match(_, arms, _) => {
                    let mut mutability = Mutability::Not;
                    for capture in arms.iter().map(|arm| pat_capture_kind(cx, arm.pat)) {
                        match capture {
                            CaptureKind::Value => break,
                            CaptureKind::Ref(Mutability::Mut) => mutability = Mutability::Mut,
                            CaptureKind::Ref(Mutability::Not) => (),
                        }
                    }
                    return CaptureKind::Ref(mutability);
                },
                _ => break,
            },
            Node::LetStmt(l) => match pat_capture_kind(cx, l.pat) {
                CaptureKind::Value => break,
                capture @ CaptureKind::Ref(_) => return capture,
            },
            _ => break,
        }

        child_id = parent_id;
    }

    if capture == CaptureKind::Value && is_copy(cx, cx.typeck_results().expr_ty(capture_expr_ty)) {
        // Copy types are never automatically captured by value.
        CaptureKind::Ref(Mutability::Not)
    } else {
        capture
    }
}

/// Checks if the expression can be moved into a closure as is. This will return a list of captures
/// if so, otherwise, `None`.
pub fn can_move_expr_to_closure<'tcx>(cx: &LateContext<'tcx>, expr: &'tcx Expr<'_>) -> Option<HirIdMap<CaptureKind>> {
    struct V<'cx, 'tcx> {
        cx: &'cx LateContext<'tcx>,
        // Stack of potential break targets contained in the expression.
        loops: Vec<HirId>,
        /// Local variables created in the expression. These don't need to be captured.
        locals: HirIdSet,
        /// Whether this expression can be turned into a closure.
        allow_closure: bool,
        /// Locals which need to be captured, and whether they need to be by value, reference, or
        /// mutable reference.
        captures: HirIdMap<CaptureKind>,
    }
    impl<'tcx> Visitor<'tcx> for V<'_, 'tcx> {
        fn visit_expr(&mut self, e: &'tcx Expr<'_>) {
            if !self.allow_closure {
                return;
            }

            match e.kind {
                ExprKind::Path(QPath::Resolved(None, &Path { res: Res::Local(l), .. })) => {
                    if !self.locals.contains(&l) {
                        let cap = capture_local_usage(self.cx, e);
                        self.captures.entry(l).and_modify(|e| *e |= cap).or_insert(cap);
                    }
                },
                ExprKind::Closure(closure) => {
                    for capture in self.cx.typeck_results().closure_min_captures_flattened(closure.def_id) {
                        let local_id = match capture.place.base {
                            PlaceBase::Local(id) => id,
                            PlaceBase::Upvar(var) => var.var_path.hir_id,
                            _ => continue,
                        };
                        if !self.locals.contains(&local_id) {
                            let capture = match capture.info.capture_kind {
                                UpvarCapture::ByValue => CaptureKind::Value,
                                UpvarCapture::ByRef(kind) => match kind {
                                    BorrowKind::ImmBorrow => CaptureKind::Ref(Mutability::Not),
                                    BorrowKind::UniqueImmBorrow | BorrowKind::MutBorrow => {
                                        CaptureKind::Ref(Mutability::Mut)
                                    },
                                },
                            };
                            self.captures
                                .entry(local_id)
                                .and_modify(|e| *e |= capture)
                                .or_insert(capture);
                        }
                    }
                },
                ExprKind::Loop(b, ..) => {
                    self.loops.push(e.hir_id);
                    self.visit_block(b);
                    self.loops.pop();
                },
                _ => {
                    self.allow_closure &= can_move_expr_to_closure_no_visit(self.cx, e, &self.loops, &self.locals);
                    walk_expr(self, e);
                },
            }
        }

        fn visit_pat(&mut self, p: &'tcx Pat<'tcx>) {
            p.each_binding_or_first(&mut |_, id, _, _| {
                self.locals.insert(id);
            });
        }
    }

    let mut v = V {
        cx,
        allow_closure: true,
        loops: Vec::new(),
        locals: HirIdSet::default(),
        captures: HirIdMap::default(),
    };
    v.visit_expr(expr);
    v.allow_closure.then_some(v.captures)
}

/// Arguments of a method: the receiver and all the additional arguments.
pub type MethodArguments<'tcx> = Vec<(&'tcx Expr<'tcx>, &'tcx [Expr<'tcx>])>;

/// Returns the method names and argument list of nested method call expressions that make up
/// `expr`. method/span lists are sorted with the most recent call first.
pub fn method_calls<'tcx>(expr: &'tcx Expr<'tcx>, max_depth: usize) -> (Vec<Symbol>, MethodArguments<'tcx>, Vec<Span>) {
    let mut method_names = Vec::with_capacity(max_depth);
    let mut arg_lists = Vec::with_capacity(max_depth);
    let mut spans = Vec::with_capacity(max_depth);

    let mut current = expr;
    for _ in 0..max_depth {
        if let ExprKind::MethodCall(path, receiver, args, _) = &current.kind {
            if receiver.span.from_expansion() || args.iter().any(|e| e.span.from_expansion()) {
                break;
            }
            method_names.push(path.ident.name);
            arg_lists.push((*receiver, &**args));
            spans.push(path.ident.span);
            current = receiver;
        } else {
            break;
        }
    }

    (method_names, arg_lists, spans)
}

/// Matches an `Expr` against a chain of methods, and return the matched `Expr`s.
///
/// For example, if `expr` represents the `.baz()` in `foo.bar().baz()`,
/// `method_chain_args(expr, &["bar", "baz"])` will return a `Vec`
/// containing the `Expr`s for
/// `.bar()` and `.baz()`
pub fn method_chain_args<'a>(expr: &'a Expr<'_>, methods: &[&str]) -> Option<Vec<(&'a Expr<'a>, &'a [Expr<'a>])>> {
    let mut current = expr;
    let mut matched = Vec::with_capacity(methods.len());
    for method_name in methods.iter().rev() {
        // method chains are stored last -> first
        if let ExprKind::MethodCall(path, receiver, args, _) = current.kind {
            if path.ident.name.as_str() == *method_name {
                if receiver.span.from_expansion() || args.iter().any(|e| e.span.from_expansion()) {
                    return None;
                }
                matched.push((receiver, args)); // build up `matched` backwards
                current = receiver; // go to parent expression
            } else {
                return None;
            }
        } else {
            return None;
        }
    }
    // Reverse `matched` so that it is in the same order as `methods`.
    matched.reverse();
    Some(matched)
}

/// Returns `true` if the provided `def_id` is an entrypoint to a program.
pub fn is_entrypoint_fn(cx: &LateContext<'_>, def_id: DefId) -> bool {
    cx.tcx
        .entry_fn(())
        .map_or(false, |(entry_fn_def_id, _)| def_id == entry_fn_def_id)
}

/// Returns `true` if the expression is in the program's `#[panic_handler]`.
pub fn is_in_panic_handler(cx: &LateContext<'_>, e: &Expr<'_>) -> bool {
    let parent = cx.tcx.hir().get_parent_item(e.hir_id);
    Some(parent.to_def_id()) == cx.tcx.lang_items().panic_impl()
}

/// Gets the name of the item the expression is in, if available.
pub fn get_item_name(cx: &LateContext<'_>, expr: &Expr<'_>) -> Option<Symbol> {
    let parent_id = cx.tcx.hir().get_parent_item(expr.hir_id).def_id;
    match cx.tcx.hir_node_by_def_id(parent_id) {
        Node::Item(Item { ident, .. })
        | Node::TraitItem(TraitItem { ident, .. })
        | Node::ImplItem(ImplItem { ident, .. }) => Some(ident.name),
        _ => None,
    }
}

pub struct ContainsName<'a, 'tcx> {
    pub cx: &'a LateContext<'tcx>,
    pub name: Symbol,
    pub result: bool,
}

impl<'a, 'tcx> Visitor<'tcx> for ContainsName<'a, 'tcx> {
    type NestedFilter = nested_filter::OnlyBodies;

    fn visit_name(&mut self, name: Symbol) {
        if self.name == name {
            self.result = true;
        }
    }

    fn nested_visit_map(&mut self) -> Self::Map {
        self.cx.tcx.hir()
    }
}

/// Checks if an `Expr` contains a certain name.
pub fn contains_name<'tcx>(name: Symbol, expr: &'tcx Expr<'_>, cx: &LateContext<'tcx>) -> bool {
    let mut cn = ContainsName {
        name,
        result: false,
        cx,
    };
    cn.visit_expr(expr);
    cn.result
}

/// Returns `true` if `expr` contains a return expression
pub fn contains_return<'tcx>(expr: impl Visitable<'tcx>) -> bool {
    for_each_expr_without_closures(expr, |e| {
        if matches!(e.kind, ExprKind::Ret(..)) {
            ControlFlow::Break(())
        } else {
            ControlFlow::Continue(())
        }
    })
    .is_some()
}

/// Gets the parent expression, if any –- this is useful to constrain a lint.
pub fn get_parent_expr<'tcx>(cx: &LateContext<'tcx>, e: &Expr<'_>) -> Option<&'tcx Expr<'tcx>> {
    get_parent_expr_for_hir(cx, e.hir_id)
}

/// This retrieves the parent for the given `HirId` if it's an expression. This is useful for
/// constraint lints
pub fn get_parent_expr_for_hir<'tcx>(cx: &LateContext<'tcx>, hir_id: HirId) -> Option<&'tcx Expr<'tcx>> {
    match cx.tcx.parent_hir_node(hir_id) {
        Node::Expr(parent) => Some(parent),
        _ => None,
    }
}

/// Gets the enclosing block, if any.
pub fn get_enclosing_block<'tcx>(cx: &LateContext<'tcx>, hir_id: HirId) -> Option<&'tcx Block<'tcx>> {
    let map = &cx.tcx.hir();
    let enclosing_node = map
        .get_enclosing_scope(hir_id)
        .map(|enclosing_id| cx.tcx.hir_node(enclosing_id));
    enclosing_node.and_then(|node| match node {
        Node::Block(block) => Some(block),
        Node::Item(&Item {
            kind: ItemKind::Fn(_, _, eid),
            ..
        })
        | Node::ImplItem(&ImplItem {
            kind: ImplItemKind::Fn(_, eid),
            ..
        }) => match cx.tcx.hir().body(eid).value.kind {
            ExprKind::Block(block, _) => Some(block),
            _ => None,
        },
        _ => None,
    })
}

/// Gets the loop or closure enclosing the given expression, if any.
pub fn get_enclosing_loop_or_multi_call_closure<'tcx>(
    cx: &LateContext<'tcx>,
    expr: &Expr<'_>,
) -> Option<&'tcx Expr<'tcx>> {
    for (_, node) in cx.tcx.hir().parent_iter(expr.hir_id) {
        match node {
            Node::Expr(e) => match e.kind {
                ExprKind::Closure { .. }
                    if let rustc_ty::Closure(_, subs) = cx.typeck_results().expr_ty(e).kind()
                        && subs.as_closure().kind() == ClosureKind::FnOnce => {},

                // Note: A closure's kind is determined by how it's used, not it's captures.
                ExprKind::Closure { .. } | ExprKind::Loop(..) => return Some(e),
                _ => (),
            },
            Node::Stmt(_) | Node::Block(_) | Node::LetStmt(_) | Node::Arm(_) => (),
            _ => break,
        }
    }
    None
}

/// Gets the parent node if it's an impl block.
pub fn get_parent_as_impl(tcx: TyCtxt<'_>, id: HirId) -> Option<&Impl<'_>> {
    match tcx.hir().parent_iter(id).next() {
        Some((
            _,
            Node::Item(Item {
                kind: ItemKind::Impl(imp),
                ..
            }),
        )) => Some(imp),
        _ => None,
    }
}

/// Removes blocks around an expression, only if the block contains just one expression
/// and no statements. Unsafe blocks are not removed.
///
/// Examples:
///  * `{}`               -> `{}`
///  * `{ x }`            -> `x`
///  * `{{ x }}`          -> `x`
///  * `{ x; }`           -> `{ x; }`
///  * `{ x; y }`         -> `{ x; y }`
///  * `{ unsafe { x } }` -> `unsafe { x }`
pub fn peel_blocks<'a>(mut expr: &'a Expr<'a>) -> &'a Expr<'a> {
    while let ExprKind::Block(
        Block {
            stmts: [],
            expr: Some(inner),
            rules: BlockCheckMode::DefaultBlock,
            ..
        },
        _,
    ) = expr.kind
    {
        expr = inner;
    }
    expr
}

/// Removes blocks around an expression, only if the block contains just one expression
/// or just one expression statement with a semicolon. Unsafe blocks are not removed.
///
/// Examples:
///  * `{}`               -> `{}`
///  * `{ x }`            -> `x`
///  * `{ x; }`           -> `x`
///  * `{{ x; }}`         -> `x`
///  * `{ x; y }`         -> `{ x; y }`
///  * `{ unsafe { x } }` -> `unsafe { x }`
pub fn peel_blocks_with_stmt<'a>(mut expr: &'a Expr<'a>) -> &'a Expr<'a> {
    while let ExprKind::Block(
        Block {
            stmts: [],
            expr: Some(inner),
            rules: BlockCheckMode::DefaultBlock,
            ..
        }
        | Block {
            stmts:
                [
                    Stmt {
                        kind: StmtKind::Expr(inner) | StmtKind::Semi(inner),
                        ..
                    },
                ],
            expr: None,
            rules: BlockCheckMode::DefaultBlock,
            ..
        },
        _,
    ) = expr.kind
    {
        expr = inner;
    }
    expr
}

/// Checks if the given expression is the else clause of either an `if` or `if let` expression.
pub fn is_else_clause(tcx: TyCtxt<'_>, expr: &Expr<'_>) -> bool {
    let mut iter = tcx.hir().parent_iter(expr.hir_id);
    match iter.next() {
        Some((
            _,
            Node::Expr(Expr {
                kind: ExprKind::If(_, _, Some(else_expr)),
                ..
            }),
        )) => else_expr.hir_id == expr.hir_id,
        _ => false,
    }
}

/// Checks if the given expression is a part of `let else`
/// returns `true` for both the `init` and the `else` part
pub fn is_inside_let_else(tcx: TyCtxt<'_>, expr: &Expr<'_>) -> bool {
    let mut child_id = expr.hir_id;
    for (parent_id, node) in tcx.hir().parent_iter(child_id) {
        if let Node::LetStmt(LetStmt {
            init: Some(init),
            els: Some(els),
            ..
        }) = node
            && (init.hir_id == child_id || els.hir_id == child_id)
        {
            return true;
        }

        child_id = parent_id;
    }

    false
}

/// Checks if the given expression is the else clause of a `let else` expression
pub fn is_else_clause_in_let_else(tcx: TyCtxt<'_>, expr: &Expr<'_>) -> bool {
    let mut child_id = expr.hir_id;
    for (parent_id, node) in tcx.hir().parent_iter(child_id) {
        if let Node::LetStmt(LetStmt { els: Some(els), .. }) = node
            && els.hir_id == child_id
        {
            return true;
        }

        child_id = parent_id;
    }

    false
}

/// Checks whether the given `Expr` is a range equivalent to a `RangeFull`.
///
/// For the lower bound, this means that:
/// - either there is none
/// - or it is the smallest value that can be represented by the range's integer type
///
/// For the upper bound, this means that:
/// - either there is none
/// - or it is the largest value that can be represented by the range's integer type and is
///   inclusive
/// - or it is a call to some container's `len` method and is exclusive, and the range is passed to
///   a method call on that same container (e.g. `v.drain(..v.len())`)
///
/// If the given `Expr` is not some kind of range, the function returns `false`.
pub fn is_range_full(cx: &LateContext<'_>, expr: &Expr<'_>, container_path: Option<&Path<'_>>) -> bool {
    let ty = cx.typeck_results().expr_ty(expr);
    if let Some(Range { start, end, limits }) = Range::hir(expr) {
        let start_is_none_or_min = start.map_or(true, |start| {
            if let rustc_ty::Adt(_, subst) = ty.kind()
                && let bnd_ty = subst.type_at(0)
                && let Some(min_val) = bnd_ty.numeric_min_val(cx.tcx)
                && let Some(min_const) = mir_to_const(cx, Const::from_ty_const(min_val, bnd_ty, cx.tcx))
                && let Some(start_const) = constant(cx, cx.typeck_results(), start)
            {
                start_const == min_const
            } else {
                false
            }
        });
        let end_is_none_or_max = end.map_or(true, |end| match limits {
            RangeLimits::Closed => {
                if let rustc_ty::Adt(_, subst) = ty.kind()
                    && let bnd_ty = subst.type_at(0)
                    && let Some(max_val) = bnd_ty.numeric_max_val(cx.tcx)
                    && let Some(max_const) = mir_to_const(cx, Const::from_ty_const(max_val, bnd_ty, cx.tcx))
                    && let Some(end_const) = constant(cx, cx.typeck_results(), end)
                {
                    end_const == max_const
                } else {
                    false
                }
            },
            RangeLimits::HalfOpen => {
                if let Some(container_path) = container_path
                    && let ExprKind::MethodCall(name, self_arg, [], _) = end.kind
                    && name.ident.name == sym::len
                    && let ExprKind::Path(QPath::Resolved(None, path)) = self_arg.kind
                {
                    container_path.res == path.res
                } else {
                    false
                }
            },
        });
        return start_is_none_or_min && end_is_none_or_max;
    }
    false
}

/// Checks whether the given expression is a constant integer of the given value.
/// unlike `is_integer_literal`, this version does const folding
pub fn is_integer_const(cx: &LateContext<'_>, e: &Expr<'_>, value: u128) -> bool {
    if is_integer_literal(e, value) {
        return true;
    }
    let enclosing_body = cx.tcx.hir().enclosing_body_owner(e.hir_id);
    if let Some(Constant::Int(v)) = constant(cx, cx.tcx.typeck(enclosing_body), e) {
        return value == v;
    }
    false
}

/// Checks whether the given expression is a constant literal of the given value.
pub fn is_integer_literal(expr: &Expr<'_>, value: u128) -> bool {
    // FIXME: use constant folding
    if let ExprKind::Lit(spanned) = expr.kind {
        if let LitKind::Int(v, _) = spanned.node {
            return v == value;
        }
    }
    false
}

/// Returns `true` if the given `Expr` has been coerced before.
///
/// Examples of coercions can be found in the Nomicon at
/// <https://doc.rust-lang.org/nomicon/coercions.html>.
///
/// See `rustc_middle::ty::adjustment::Adjustment` and `rustc_hir_analysis::check::coercion` for
/// more information on adjustments and coercions.
pub fn is_adjusted(cx: &LateContext<'_>, e: &Expr<'_>) -> bool {
    cx.typeck_results().adjustments().get(e.hir_id).is_some()
}

/// Returns the pre-expansion span if this comes from an expansion of the
/// macro `name`.
/// See also [`is_direct_expn_of`].
#[must_use]
pub fn is_expn_of(mut span: Span, name: &str) -> Option<Span> {
    loop {
        if span.from_expansion() {
            let data = span.ctxt().outer_expn_data();
            let new_span = data.call_site;

            if let ExpnKind::Macro(MacroKind::Bang, mac_name) = data.kind {
                if mac_name.as_str() == name {
                    return Some(new_span);
                }
            }

            span = new_span;
        } else {
            return None;
        }
    }
}

/// Returns the pre-expansion span if the span directly comes from an expansion
/// of the macro `name`.
/// The difference with [`is_expn_of`] is that in
/// ```no_run
/// # macro_rules! foo { ($name:tt!$args:tt) => { $name!$args } }
/// # macro_rules! bar { ($e:expr) => { $e } }
/// foo!(bar!(42));
/// ```
/// `42` is considered expanded from `foo!` and `bar!` by `is_expn_of` but only
/// from `bar!` by `is_direct_expn_of`.
#[must_use]
pub fn is_direct_expn_of(span: Span, name: &str) -> Option<Span> {
    if span.from_expansion() {
        let data = span.ctxt().outer_expn_data();
        let new_span = data.call_site;

        if let ExpnKind::Macro(MacroKind::Bang, mac_name) = data.kind {
            if mac_name.as_str() == name {
                return Some(new_span);
            }
        }
    }

    None
}

/// Convenience function to get the return type of a function.
pub fn return_ty<'tcx>(cx: &LateContext<'tcx>, fn_def_id: OwnerId) -> Ty<'tcx> {
    let ret_ty = cx.tcx.fn_sig(fn_def_id).instantiate_identity().output();
    cx.tcx.instantiate_bound_regions_with_erased(ret_ty)
}

/// Convenience function to get the nth argument type of a function.
pub fn nth_arg<'tcx>(cx: &LateContext<'tcx>, fn_def_id: OwnerId, nth: usize) -> Ty<'tcx> {
    let arg = cx.tcx.fn_sig(fn_def_id).instantiate_identity().input(nth);
    cx.tcx.instantiate_bound_regions_with_erased(arg)
}

/// Checks if an expression is constructing a tuple-like enum variant or struct
pub fn is_ctor_or_promotable_const_function(cx: &LateContext<'_>, expr: &Expr<'_>) -> bool {
    if let ExprKind::Call(fun, _) = expr.kind {
        if let ExprKind::Path(ref qp) = fun.kind {
            let res = cx.qpath_res(qp, fun.hir_id);
            return match res {
                Res::Def(DefKind::Variant | DefKind::Ctor(..), ..) => true,
                Res::Def(_, def_id) => cx.tcx.is_promotable_const_fn(def_id),
                _ => false,
            };
        }
    }
    false
}

/// Returns `true` if a pattern is refutable.
// TODO: should be implemented using rustc/mir_build/thir machinery
pub fn is_refutable(cx: &LateContext<'_>, pat: &Pat<'_>) -> bool {
    fn is_enum_variant(cx: &LateContext<'_>, qpath: &QPath<'_>, id: HirId) -> bool {
        matches!(
            cx.qpath_res(qpath, id),
            Res::Def(DefKind::Variant, ..) | Res::Def(DefKind::Ctor(def::CtorOf::Variant, _), _)
        )
    }

    fn are_refutable<'a, I: IntoIterator<Item = &'a Pat<'a>>>(cx: &LateContext<'_>, i: I) -> bool {
        i.into_iter().any(|pat| is_refutable(cx, pat))
    }

    match pat.kind {
        PatKind::Wild | PatKind::Never => false, // If `!` typechecked then the type is empty, so not refutable.
        PatKind::Binding(_, _, _, pat) => pat.map_or(false, |pat| is_refutable(cx, pat)),
        PatKind::Box(pat) | PatKind::Deref(pat) | PatKind::Ref(pat, _) => is_refutable(cx, pat),
        PatKind::Path(ref qpath) => is_enum_variant(cx, qpath, pat.hir_id),
        PatKind::Or(pats) => {
            // TODO: should be the honest check, that pats is exhaustive set
            are_refutable(cx, pats)
        },
        PatKind::Tuple(pats, _) => are_refutable(cx, pats),
        PatKind::Struct(ref qpath, fields, _) => {
            is_enum_variant(cx, qpath, pat.hir_id) || are_refutable(cx, fields.iter().map(|field| field.pat))
        },
        PatKind::TupleStruct(ref qpath, pats, _) => is_enum_variant(cx, qpath, pat.hir_id) || are_refutable(cx, pats),
        PatKind::Slice(head, middle, tail) => {
            match &cx.typeck_results().node_type(pat.hir_id).kind() {
                rustc_ty::Slice(..) => {
                    // [..] is the only irrefutable slice pattern.
                    !head.is_empty() || middle.is_none() || !tail.is_empty()
                },
                rustc_ty::Array(..) => are_refutable(cx, head.iter().chain(middle).chain(tail.iter())),
                _ => {
                    // unreachable!()
                    true
                },
            }
        },
        PatKind::Lit(..) | PatKind::Range(..) | PatKind::Err(_) => true,
    }
}

/// If the pattern is an `or` pattern, call the function once for each sub pattern. Otherwise, call
/// the function once on the given pattern.
pub fn recurse_or_patterns<'tcx, F: FnMut(&'tcx Pat<'tcx>)>(pat: &'tcx Pat<'tcx>, mut f: F) {
    if let PatKind::Or(pats) = pat.kind {
        pats.iter().for_each(f);
    } else {
        f(pat);
    }
}

pub fn is_self(slf: &Param<'_>) -> bool {
    if let PatKind::Binding(.., name, _) = slf.pat.kind {
        name.name == kw::SelfLower
    } else {
        false
    }
}

pub fn is_self_ty(slf: &hir::Ty<'_>) -> bool {
    if let TyKind::Path(QPath::Resolved(None, path)) = slf.kind {
        if let Res::SelfTyParam { .. } | Res::SelfTyAlias { .. } = path.res {
            return true;
        }
    }
    false
}

pub fn iter_input_pats<'tcx>(decl: &FnDecl<'_>, body: &'tcx Body<'_>) -> impl Iterator<Item = &'tcx Param<'tcx>> {
    (0..decl.inputs.len()).map(move |i| &body.params[i])
}

/// Checks if a given expression is a match expression expanded from the `?`
/// operator or the `try` macro.
pub fn is_try<'tcx>(cx: &LateContext<'_>, expr: &'tcx Expr<'tcx>) -> Option<&'tcx Expr<'tcx>> {
    fn is_ok(cx: &LateContext<'_>, arm: &Arm<'_>) -> bool {
        if let PatKind::TupleStruct(ref path, pat, ddpos) = arm.pat.kind
            && ddpos.as_opt_usize().is_none()
            && is_res_lang_ctor(cx, cx.qpath_res(path, arm.pat.hir_id), ResultOk)
            && let PatKind::Binding(_, hir_id, _, None) = pat[0].kind
            && path_to_local_id(arm.body, hir_id)
        {
            return true;
        }
        false
    }

    fn is_err(cx: &LateContext<'_>, arm: &Arm<'_>) -> bool {
        if let PatKind::TupleStruct(ref path, _, _) = arm.pat.kind {
            is_res_lang_ctor(cx, cx.qpath_res(path, arm.pat.hir_id), ResultErr)
        } else {
            false
        }
    }

    if let ExprKind::Match(_, arms, ref source) = expr.kind {
        // desugared from a `?` operator
        if let MatchSource::TryDesugar(_) = *source {
            return Some(expr);
        }

        if arms.len() == 2
            && arms[0].guard.is_none()
            && arms[1].guard.is_none()
            && ((is_ok(cx, &arms[0]) && is_err(cx, &arms[1])) || (is_ok(cx, &arms[1]) && is_err(cx, &arms[0])))
        {
            return Some(expr);
        }
    }

    None
}

/// Returns `true` if the lint is `#[allow]`ed or `#[expect]`ed at any of the `ids`, fulfilling all
/// of the expectations in `ids`
///
/// This should only be used when the lint would otherwise be emitted, for a way to check if a lint
/// is allowed early to skip work see [`is_lint_allowed`]
///
/// To emit at a lint at a different context than the one current see
/// [`span_lint_hir`](diagnostics::span_lint_hir) or
/// [`span_lint_hir_and_then`](diagnostics::span_lint_hir_and_then)
pub fn fulfill_or_allowed(cx: &LateContext<'_>, lint: &'static Lint, ids: impl IntoIterator<Item = HirId>) -> bool {
    let mut suppress_lint = false;

    for id in ids {
        let (level, _) = cx.tcx.lint_level_at_node(lint, id);
        if let Some(expectation) = level.get_expectation_id() {
            cx.fulfill_expectation(expectation);
        }

        match level {
            Level::Allow | Level::Expect(_) => suppress_lint = true,
            Level::Warn | Level::ForceWarn(_) | Level::Deny | Level::Forbid => {},
        }
    }

    suppress_lint
}

/// Returns `true` if the lint is allowed in the current context. This is useful for
/// skipping long running code when it's unnecessary
///
/// This function should check the lint level for the same node, that the lint will
/// be emitted at. If the information is buffered to be emitted at a later point, please
/// make sure to use `span_lint_hir` functions to emit the lint. This ensures that
/// expectations at the checked nodes will be fulfilled.
pub fn is_lint_allowed(cx: &LateContext<'_>, lint: &'static Lint, id: HirId) -> bool {
    cx.tcx.lint_level_at_node(lint, id).0 == Level::Allow
}

pub fn strip_pat_refs<'hir>(mut pat: &'hir Pat<'hir>) -> &'hir Pat<'hir> {
    while let PatKind::Ref(subpat, _) = pat.kind {
        pat = subpat;
    }
    pat
}

pub fn int_bits(tcx: TyCtxt<'_>, ity: IntTy) -> u64 {
    Integer::from_int_ty(&tcx, ity).size().bits()
}

#[expect(clippy::cast_possible_wrap)]
/// Turn a constant int byte representation into an i128
pub fn sext(tcx: TyCtxt<'_>, u: u128, ity: IntTy) -> i128 {
    let amt = 128 - int_bits(tcx, ity);
    ((u as i128) << amt) >> amt
}

#[expect(clippy::cast_sign_loss)]
/// clip unused bytes
pub fn unsext(tcx: TyCtxt<'_>, u: i128, ity: IntTy) -> u128 {
    let amt = 128 - int_bits(tcx, ity);
    ((u as u128) << amt) >> amt
}

/// clip unused bytes
pub fn clip(tcx: TyCtxt<'_>, u: u128, ity: UintTy) -> u128 {
    let bits = Integer::from_uint_ty(&tcx, ity).size().bits();
    let amt = 128 - bits;
    (u << amt) >> amt
}

pub fn has_attr(attrs: &[ast::Attribute], symbol: Symbol) -> bool {
    attrs.iter().any(|attr| attr.has_name(symbol))
}

pub fn has_repr_attr(cx: &LateContext<'_>, hir_id: HirId) -> bool {
    has_attr(cx.tcx.hir().attrs(hir_id), sym::repr)
}

pub fn any_parent_has_attr(tcx: TyCtxt<'_>, node: HirId, symbol: Symbol) -> bool {
    let map = &tcx.hir();
    let mut prev_enclosing_node = None;
    let mut enclosing_node = node;
    while Some(enclosing_node) != prev_enclosing_node {
        if has_attr(map.attrs(enclosing_node), symbol) {
            return true;
        }
        prev_enclosing_node = Some(enclosing_node);
        enclosing_node = map.get_parent_item(enclosing_node).into();
    }

    false
}

pub fn any_parent_is_automatically_derived(tcx: TyCtxt<'_>, node: HirId) -> bool {
    any_parent_has_attr(tcx, node, sym::automatically_derived)
}

/// Matches a function call with the given path and returns the arguments.
///
/// Usage:
///
/// ```rust,ignore
/// if let Some(args) = match_function_call(cx, cmp_max_call, &paths::CMP_MAX);
/// ```
/// This function is deprecated. Use [`match_function_call_with_def_id`].
pub fn match_function_call<'tcx>(
    cx: &LateContext<'tcx>,
    expr: &'tcx Expr<'_>,
    path: &[&str],
) -> Option<&'tcx [Expr<'tcx>]> {
    if let ExprKind::Call(fun, args) = expr.kind
        && let ExprKind::Path(ref qpath) = fun.kind
        && let Some(fun_def_id) = cx.qpath_res(qpath, fun.hir_id).opt_def_id()
        && match_def_path(cx, fun_def_id, path)
    {
        return Some(args);
    };
    None
}

pub fn match_function_call_with_def_id<'tcx>(
    cx: &LateContext<'tcx>,
    expr: &'tcx Expr<'_>,
    fun_def_id: DefId,
) -> Option<&'tcx [Expr<'tcx>]> {
    if let ExprKind::Call(fun, args) = expr.kind
        && let ExprKind::Path(ref qpath) = fun.kind
        && cx.qpath_res(qpath, fun.hir_id).opt_def_id() == Some(fun_def_id)
    {
        return Some(args);
    };
    None
}

/// Checks if the given `DefId` matches any of the paths. Returns the index of matching path, if
/// any.
///
/// Please use `tcx.get_diagnostic_name` if the targets are all diagnostic items.
pub fn match_any_def_paths(cx: &LateContext<'_>, did: DefId, paths: &[&[&str]]) -> Option<usize> {
    let search_path = cx.get_def_path(did);
    paths
        .iter()
        .position(|p| p.iter().map(|x| Symbol::intern(x)).eq(search_path.iter().copied()))
}

/// Checks if the given `DefId` matches the path.
pub fn match_def_path(cx: &LateContext<'_>, did: DefId, syms: &[&str]) -> bool {
    // We should probably move to Symbols in Clippy as well rather than interning every time.
    let path = cx.get_def_path(did);
    syms.iter().map(|x| Symbol::intern(x)).eq(path.iter().copied())
}

/// Checks if the given `DefId` matches the `libc` item.
pub fn match_libc_symbol(cx: &LateContext<'_>, did: DefId, name: &str) -> bool {
    let path = cx.get_def_path(did);
    // libc is meant to be used as a flat list of names, but they're all actually defined in different
    // modules based on the target platform. Ignore everything but crate name and the item name.
    path.first().map_or(false, |s| s.as_str() == "libc") && path.last().map_or(false, |s| s.as_str() == name)
}

/// Returns the list of condition expressions and the list of blocks in a
/// sequence of `if/else`.
/// E.g., this returns `([a, b], [c, d, e])` for the expression
/// `if a { c } else if b { d } else { e }`.
pub fn if_sequence<'tcx>(mut expr: &'tcx Expr<'tcx>) -> (Vec<&'tcx Expr<'tcx>>, Vec<&'tcx Block<'tcx>>) {
    let mut conds = Vec::new();
    let mut blocks: Vec<&Block<'_>> = Vec::new();

    while let Some(higher::IfOrIfLet { cond, then, r#else }) = higher::IfOrIfLet::hir(expr) {
        conds.push(cond);
        if let ExprKind::Block(block, _) = then.kind {
            blocks.push(block);
        } else {
            panic!("ExprKind::If node is not an ExprKind::Block");
        }

        if let Some(else_expr) = r#else {
            expr = else_expr;
        } else {
            break;
        }
    }

    // final `else {..}`
    if !blocks.is_empty() {
        if let ExprKind::Block(block, _) = expr.kind {
            blocks.push(block);
        }
    }

    (conds, blocks)
}

/// Checks if the given function kind is an async function.
pub fn is_async_fn(kind: FnKind<'_>) -> bool {
    match kind {
        FnKind::ItemFn(_, _, header) => header.asyncness.is_async(),
        FnKind::Method(_, sig) => sig.header.asyncness.is_async(),
        FnKind::Closure => false,
    }
}

/// Peels away all the compiler generated code surrounding the body of an async function,
pub fn get_async_fn_body<'tcx>(tcx: TyCtxt<'tcx>, body: &Body<'_>) -> Option<&'tcx Expr<'tcx>> {
    if let ExprKind::Closure(&Closure { body, .. }) = body.value.kind {
        if let ExprKind::Block(
            Block {
                stmts: [],
                expr:
                    Some(Expr {
                        kind: ExprKind::DropTemps(expr),
                        ..
                    }),
                ..
            },
            _,
        ) = tcx.hir().body(body).value.kind
        {
            return Some(expr);
        }
    };
    None
}

// check if expr is calling method or function with #[must_use] attribute
pub fn is_must_use_func_call(cx: &LateContext<'_>, expr: &Expr<'_>) -> bool {
    let did = match expr.kind {
        ExprKind::Call(path, _) => {
            if let ExprKind::Path(ref qpath) = path.kind
                && let Res::Def(_, did) = cx.qpath_res(qpath, path.hir_id)
            {
                Some(did)
            } else {
                None
            }
        },
        ExprKind::MethodCall(..) => cx.typeck_results().type_dependent_def_id(expr.hir_id),
        _ => None,
    };

    did.map_or(false, |did| cx.tcx.has_attr(did, sym::must_use))
}

/// Checks if a function's body represents the identity function. Looks for bodies of the form:
/// * `|x| x`
/// * `|x| return x`
/// * `|x| { return x }`
/// * `|x| { return x; }`
/// * `|(x, y)| (x, y)`
///
/// Consider calling [`is_expr_untyped_identity_function`] or [`is_expr_identity_function`] instead.
fn is_body_identity_function(cx: &LateContext<'_>, func: &Body<'_>) -> bool {
    fn check_pat(cx: &LateContext<'_>, pat: &Pat<'_>, expr: &Expr<'_>) -> bool {
        if cx
            .typeck_results()
            .pat_binding_modes()
            .get(pat.hir_id)
            .is_some_and(|mode| matches!(mode.0, ByRef::Yes(_)))
        {
            // If a tuple `(x, y)` is of type `&(i32, i32)`, then due to match ergonomics,
            // the inner patterns become references. Don't consider this the identity function
            // as that changes types.
            return false;
        }

        match (pat.kind, expr.kind) {
            (PatKind::Binding(_, id, _, _), _) => {
                path_to_local_id(expr, id) && cx.typeck_results().expr_adjustments(expr).is_empty()
            },
            (PatKind::Tuple(pats, dotdot), ExprKind::Tup(tup))
                if dotdot.as_opt_usize().is_none() && pats.len() == tup.len() =>
            {
                pats.iter().zip(tup).all(|(pat, expr)| check_pat(cx, pat, expr))
            },
            _ => false,
        }
    }

    let [param] = func.params else {
        return false;
    };

    let mut expr = func.value;
    loop {
        match expr.kind {
            ExprKind::Block(
                &Block {
                    stmts: [],
                    expr: Some(e),
                    ..
                },
                _,
            )
            | ExprKind::Ret(Some(e)) => expr = e,
            ExprKind::Block(
                &Block {
                    stmts: [stmt],
                    expr: None,
                    ..
                },
                _,
            ) => {
                if let StmtKind::Semi(e) | StmtKind::Expr(e) = stmt.kind
                    && let ExprKind::Ret(Some(ret_val)) = e.kind
                {
                    expr = ret_val;
                } else {
                    return false;
                }
            },
            _ => return check_pat(cx, param.pat, expr),
        }
    }
}

/// This is the same as [`is_expr_identity_function`], but does not consider closures
/// with type annotations for its bindings (or similar) as identity functions:
/// * `|x: u8| x`
/// * `std::convert::identity::<u8>`
pub fn is_expr_untyped_identity_function(cx: &LateContext<'_>, expr: &Expr<'_>) -> bool {
    match expr.kind {
        ExprKind::Closure(&Closure { body, fn_decl, .. })
            if fn_decl.inputs.iter().all(|ty| matches!(ty.kind, TyKind::Infer)) =>
        {
            is_body_identity_function(cx, cx.tcx.hir().body(body))
        },
        ExprKind::Path(QPath::Resolved(_, path))
            if path.segments.iter().all(|seg| seg.infer_args)
                && let Some(did) = path.res.opt_def_id() =>
        {
            cx.tcx.is_diagnostic_item(sym::convert_identity, did)
        },
        _ => false,
    }
}

/// Checks if an expression represents the identity function
/// Only examines closures and `std::convert::identity`
///
/// NOTE: If you want to use this function to find out if a closure is unnecessary, you likely want
/// to call [`is_expr_untyped_identity_function`] instead, which makes sure that the closure doesn't
/// have type annotations. This is important because removing a closure with bindings can
/// remove type information that helped type inference before, which can then lead to compile
/// errors.
pub fn is_expr_identity_function(cx: &LateContext<'_>, expr: &Expr<'_>) -> bool {
    match expr.kind {
        ExprKind::Closure(&Closure { body, .. }) => is_body_identity_function(cx, cx.tcx.hir().body(body)),
        _ => path_def_id(cx, expr).map_or(false, |id| cx.tcx.is_diagnostic_item(sym::convert_identity, id)),
    }
}

/// Gets the node where an expression is either used, or it's type is unified with another branch.
/// Returns both the node and the `HirId` of the closest child node.
pub fn get_expr_use_or_unification_node<'tcx>(tcx: TyCtxt<'tcx>, expr: &Expr<'_>) -> Option<(Node<'tcx>, HirId)> {
    let mut child_id = expr.hir_id;
    let mut iter = tcx.hir().parent_iter(child_id);
    loop {
        match iter.next() {
            None => break None,
            Some((id, Node::Block(_))) => child_id = id,
            Some((id, Node::Arm(arm))) if arm.body.hir_id == child_id => child_id = id,
            Some((_, Node::Expr(expr))) => match expr.kind {
                ExprKind::Match(_, [arm], _) if arm.hir_id == child_id => child_id = expr.hir_id,
                ExprKind::Block(..) | ExprKind::DropTemps(_) => child_id = expr.hir_id,
                ExprKind::If(_, then_expr, None) if then_expr.hir_id == child_id => break None,
                _ => break Some((Node::Expr(expr), child_id)),
            },
            Some((_, node)) => break Some((node, child_id)),
        }
    }
}

/// Checks if the result of an expression is used, or it's type is unified with another branch.
pub fn is_expr_used_or_unified(tcx: TyCtxt<'_>, expr: &Expr<'_>) -> bool {
    !matches!(
        get_expr_use_or_unification_node(tcx, expr),
        None | Some((
            Node::Stmt(Stmt {
                kind: StmtKind::Expr(_)
                    | StmtKind::Semi(_)
                    | StmtKind::Let(LetStmt {
                        pat: Pat {
                            kind: PatKind::Wild,
                            ..
                        },
                        ..
                    }),
                ..
            }),
            _
        ))
    )
}

/// Checks if the expression is the final expression returned from a block.
pub fn is_expr_final_block_expr(tcx: TyCtxt<'_>, expr: &Expr<'_>) -> bool {
    matches!(tcx.parent_hir_node(expr.hir_id), Node::Block(..))
}

pub fn std_or_core(cx: &LateContext<'_>) -> Option<&'static str> {
    if !is_no_std_crate(cx) {
        Some("std")
    } else if !is_no_core_crate(cx) {
        Some("core")
    } else {
        None
    }
}

pub fn is_no_std_crate(cx: &LateContext<'_>) -> bool {
    cx.tcx.hir().attrs(hir::CRATE_HIR_ID).iter().any(|attr| {
        if let ast::AttrKind::Normal(ref normal) = attr.kind {
            normal.item.path == sym::no_std
        } else {
            false
        }
    })
}

pub fn is_no_core_crate(cx: &LateContext<'_>) -> bool {
    cx.tcx.hir().attrs(hir::CRATE_HIR_ID).iter().any(|attr| {
        if let ast::AttrKind::Normal(ref normal) = attr.kind {
            normal.item.path == sym::no_core
        } else {
            false
        }
    })
}

/// Check if parent of a hir node is a trait implementation block.
/// For example, `f` in
/// ```no_run
/// # struct S;
/// # trait Trait { fn f(); }
/// impl Trait for S {
///     fn f() {}
/// }
/// ```
pub fn is_trait_impl_item(cx: &LateContext<'_>, hir_id: HirId) -> bool {
    if let Node::Item(item) = cx.tcx.parent_hir_node(hir_id) {
        matches!(item.kind, ItemKind::Impl(Impl { of_trait: Some(_), .. }))
    } else {
        false
    }
}

/// Check if it's even possible to satisfy the `where` clause for the item.
///
/// `trivial_bounds` feature allows functions with unsatisfiable bounds, for example:
///
/// ```ignore
/// fn foo() where i32: Iterator {
///     for _ in 2i32 {}
/// }
/// ```
pub fn fn_has_unsatisfiable_preds(cx: &LateContext<'_>, did: DefId) -> bool {
    use rustc_trait_selection::traits;
    let predicates = cx
        .tcx
        .predicates_of(did)
        .predicates
        .iter()
        .filter_map(|(p, _)| if p.is_global() { Some(*p) } else { None });
    traits::impossible_predicates(cx.tcx, traits::elaborate(cx.tcx, predicates).collect::<Vec<_>>())
}

/// Returns the `DefId` of the callee if the given expression is a function or method call.
pub fn fn_def_id(cx: &LateContext<'_>, expr: &Expr<'_>) -> Option<DefId> {
    fn_def_id_with_node_args(cx, expr).map(|(did, _)| did)
}

/// Returns the `DefId` of the callee if the given expression is a function or method call,
/// as well as its node args.
pub fn fn_def_id_with_node_args<'tcx>(
    cx: &LateContext<'tcx>,
    expr: &Expr<'_>,
) -> Option<(DefId, GenericArgsRef<'tcx>)> {
    let typeck = cx.typeck_results();
    match &expr.kind {
        ExprKind::MethodCall(..) => Some((
            typeck.type_dependent_def_id(expr.hir_id)?,
            typeck.node_args(expr.hir_id),
        )),
        ExprKind::Call(
            Expr {
                kind: ExprKind::Path(qpath),
                hir_id: path_hir_id,
                ..
            },
            ..,
        ) => {
            // Only return Fn-like DefIds, not the DefIds of statics/consts/etc that contain or
            // deref to fn pointers, dyn Fn, impl Fn - #8850
            if let Res::Def(DefKind::Fn | DefKind::Ctor(..) | DefKind::AssocFn, id) =
                typeck.qpath_res(qpath, *path_hir_id)
            {
                Some((id, typeck.node_args(*path_hir_id)))
            } else {
                None
            }
        },
        _ => None,
    }
}

/// Returns `Option<String>` where String is a textual representation of the type encapsulated in
/// the slice iff the given expression is a slice of primitives (as defined in the
/// `is_recursively_primitive_type` function) and `None` otherwise.
pub fn is_slice_of_primitives(cx: &LateContext<'_>, expr: &Expr<'_>) -> Option<String> {
    let expr_type = cx.typeck_results().expr_ty_adjusted(expr);
    let expr_kind = expr_type.kind();
    let is_primitive = match expr_kind {
        rustc_ty::Slice(element_type) => is_recursively_primitive_type(*element_type),
        rustc_ty::Ref(_, inner_ty, _) if matches!(inner_ty.kind(), &rustc_ty::Slice(_)) => {
            if let rustc_ty::Slice(element_type) = inner_ty.kind() {
                is_recursively_primitive_type(*element_type)
            } else {
                unreachable!()
            }
        },
        _ => false,
    };

    if is_primitive {
        // if we have wrappers like Array, Slice or Tuple, print these
        // and get the type enclosed in the slice ref
        match expr_type.peel_refs().walk().nth(1).unwrap().expect_ty().kind() {
            rustc_ty::Slice(..) => return Some("slice".into()),
            rustc_ty::Array(..) => return Some("array".into()),
            rustc_ty::Tuple(..) => return Some("tuple".into()),
            _ => {
                // is_recursively_primitive_type() should have taken care
                // of the rest and we can rely on the type that is found
                let refs_peeled = expr_type.peel_refs();
                return Some(refs_peeled.walk().last().unwrap().to_string());
            },
        }
    }
    None
}

/// Returns list of all pairs `(a, b)` where `eq(a, b) == true`
/// and `a` is before `b` in `exprs` for all `a` and `b` in
/// `exprs`
///
/// Given functions `eq` and `hash` such that `eq(a, b) == true`
/// implies `hash(a) == hash(b)`
pub fn search_same<T, Hash, Eq>(exprs: &[T], mut hash: Hash, mut eq: Eq) -> Vec<(&T, &T)>
where
    Hash: FnMut(&T) -> u64,
    Eq: FnMut(&T, &T) -> bool,
{
    match exprs {
        [a, b] if eq(a, b) => return vec![(a, b)],
        _ if exprs.len() <= 2 => return vec![],
        _ => {},
    }

    let mut match_expr_list: Vec<(&T, &T)> = Vec::new();

    let mut map: UnhashMap<u64, Vec<&_>> =
        UnhashMap::with_capacity_and_hasher(exprs.len(), BuildHasherDefault::default());

    for expr in exprs {
        match map.entry(hash(expr)) {
            Entry::Occupied(mut o) => {
                for o in o.get() {
                    if eq(o, expr) {
                        match_expr_list.push((o, expr));
                    }
                }
                o.get_mut().push(expr);
            },
            Entry::Vacant(v) => {
                v.insert(vec![expr]);
            },
        }
    }

    match_expr_list
}

/// Peels off all references on the pattern. Returns the underlying pattern and the number of
/// references removed.
pub fn peel_hir_pat_refs<'a>(pat: &'a Pat<'a>) -> (&'a Pat<'a>, usize) {
    fn peel<'a>(pat: &'a Pat<'a>, count: usize) -> (&'a Pat<'a>, usize) {
        if let PatKind::Ref(pat, _) = pat.kind {
            peel(pat, count + 1)
        } else {
            (pat, count)
        }
    }
    peel(pat, 0)
}

/// Peels of expressions while the given closure returns `Some`.
pub fn peel_hir_expr_while<'tcx>(
    mut expr: &'tcx Expr<'tcx>,
    mut f: impl FnMut(&'tcx Expr<'tcx>) -> Option<&'tcx Expr<'tcx>>,
) -> &'tcx Expr<'tcx> {
    while let Some(e) = f(expr) {
        expr = e;
    }
    expr
}

/// Peels off up to the given number of references on the expression. Returns the underlying
/// expression and the number of references removed.
pub fn peel_n_hir_expr_refs<'a>(expr: &'a Expr<'a>, count: usize) -> (&'a Expr<'a>, usize) {
    let mut remaining = count;
    let e = peel_hir_expr_while(expr, |e| match e.kind {
        ExprKind::AddrOf(ast::BorrowKind::Ref, _, e) if remaining != 0 => {
            remaining -= 1;
            Some(e)
        },
        _ => None,
    });
    (e, count - remaining)
}

/// Peels off all unary operators of an expression. Returns the underlying expression and the number
/// of operators removed.
pub fn peel_hir_expr_unary<'a>(expr: &'a Expr<'a>) -> (&'a Expr<'a>, usize) {
    let mut count: usize = 0;
    let mut curr_expr = expr;
    while let ExprKind::Unary(_, local_expr) = curr_expr.kind {
        count = count.wrapping_add(1);
        curr_expr = local_expr;
    }
    (curr_expr, count)
}

/// Peels off all references on the expression. Returns the underlying expression and the number of
/// references removed.
pub fn peel_hir_expr_refs<'a>(expr: &'a Expr<'a>) -> (&'a Expr<'a>, usize) {
    let mut count = 0;
    let e = peel_hir_expr_while(expr, |e| match e.kind {
        ExprKind::AddrOf(ast::BorrowKind::Ref, _, e) => {
            count += 1;
            Some(e)
        },
        _ => None,
    });
    (e, count)
}

/// Peels off all references on the type. Returns the underlying type and the number of references
/// removed.
pub fn peel_hir_ty_refs<'a>(mut ty: &'a hir::Ty<'a>) -> (&'a hir::Ty<'a>, usize) {
    let mut count = 0;
    loop {
        match &ty.kind {
            TyKind::Ref(_, ref_ty) => {
                ty = ref_ty.ty;
                count += 1;
            },
            _ => break (ty, count),
        }
    }
}

/// Removes `AddrOf` operators (`&`) or deref operators (`*`), but only if a reference type is
/// dereferenced. An overloaded deref such as `Vec` to slice would not be removed.
pub fn peel_ref_operators<'hir>(cx: &LateContext<'_>, mut expr: &'hir Expr<'hir>) -> &'hir Expr<'hir> {
    loop {
        match expr.kind {
            ExprKind::AddrOf(_, _, e) => expr = e,
            ExprKind::Unary(UnOp::Deref, e) if cx.typeck_results().expr_ty(e).is_ref() => expr = e,
            _ => break,
        }
    }
    expr
}

pub fn is_hir_ty_cfg_dependant(cx: &LateContext<'_>, ty: &hir::Ty<'_>) -> bool {
    if let TyKind::Path(QPath::Resolved(_, path)) = ty.kind {
        if let Res::Def(_, def_id) = path.res {
            return cx.tcx.has_attr(def_id, sym::cfg) || cx.tcx.has_attr(def_id, sym::cfg_attr);
        }
    }
    false
}

static TEST_ITEM_NAMES_CACHE: OnceLock<Mutex<FxHashMap<LocalModDefId, Vec<Symbol>>>> = OnceLock::new();

fn with_test_item_names(tcx: TyCtxt<'_>, module: LocalModDefId, f: impl Fn(&[Symbol]) -> bool) -> bool {
    let cache = TEST_ITEM_NAMES_CACHE.get_or_init(|| Mutex::new(FxHashMap::default()));
    let mut map: MutexGuard<'_, FxHashMap<LocalModDefId, Vec<Symbol>>> = cache.lock().unwrap();
    let value = map.entry(module);
    match value {
        Entry::Occupied(entry) => f(entry.get()),
        Entry::Vacant(entry) => {
            let mut names = Vec::new();
            for id in tcx.hir().module_items(module) {
                if matches!(tcx.def_kind(id.owner_id), DefKind::Const)
                    && let item = tcx.hir().item(id)
                    && let ItemKind::Const(ty, _generics, _body) = item.kind
                {
                    if let TyKind::Path(QPath::Resolved(_, path)) = ty.kind {
                        // We could also check for the type name `test::TestDescAndFn`
                        if let Res::Def(DefKind::Struct, _) = path.res {
                            let has_test_marker = tcx
                                .hir()
                                .attrs(item.hir_id())
                                .iter()
                                .any(|a| a.has_name(sym::rustc_test_marker));
                            if has_test_marker {
                                names.push(item.ident.name);
                            }
                        }
                    }
                }
            }
            names.sort_unstable();
            f(entry.insert(names))
        },
    }
}

/// Checks if the function containing the given `HirId` is a `#[test]` function
///
/// Note: Add `//@compile-flags: --test` to UI tests with a `#[test]` function
pub fn is_in_test_function(tcx: TyCtxt<'_>, id: HirId) -> bool {
    with_test_item_names(tcx, tcx.parent_module(id), |names| {
        let node = tcx.hir_node(id);
        once((id, node))
            .chain(tcx.hir().parent_iter(id))
            // Since you can nest functions we need to collect all until we leave
            // function scope
            .any(|(_id, node)| {
                if let Node::Item(item) = node {
                    if let ItemKind::Fn(_, _, _) = item.kind {
                        // Note that we have sorted the item names in the visitor,
                        // so the binary_search gets the same as `contains`, but faster.
                        return names.binary_search(&item.ident.name).is_ok();
                    }
                }
                false
            })
    })
}

/// Checks if `id` has a `#[cfg(test)]` attribute applied
///
/// This only checks directly applied attributes, to see if a node is inside a `#[cfg(test)]` parent
/// use [`is_in_cfg_test`]
pub fn is_cfg_test(tcx: TyCtxt<'_>, id: HirId) -> bool {
    tcx.hir().attrs(id).iter().any(|attr| {
        if attr.has_name(sym::cfg)
            && let Some(items) = attr.meta_item_list()
            && let [item] = &*items
            && item.has_name(sym::test)
        {
            true
        } else {
            false
        }
    })
}

/// Checks if any parent node of `HirId` has `#[cfg(test)]` attribute applied
pub fn is_in_cfg_test(tcx: TyCtxt<'_>, id: HirId) -> bool {
    tcx.hir()
        .parent_id_iter(id)
        .any(|parent_id| is_cfg_test(tcx, parent_id))
}

/// Checks if the node is in a `#[test]` function or has any parent node marked `#[cfg(test)]`
pub fn is_in_test(tcx: TyCtxt<'_>, hir_id: HirId) -> bool {
    is_in_test_function(tcx, hir_id) || is_in_cfg_test(tcx, hir_id)
}

/// Checks if the item of any of its parents has `#[cfg(...)]` attribute applied.
pub fn inherits_cfg(tcx: TyCtxt<'_>, def_id: LocalDefId) -> bool {
    let hir = tcx.hir();

    tcx.has_attr(def_id, sym::cfg)
        || hir
            .parent_iter(tcx.local_def_id_to_hir_id(def_id))
            .flat_map(|(parent_id, _)| hir.attrs(parent_id))
            .any(|attr| attr.has_name(sym::cfg))
}

/// Checks whether item either has `test` attribute applied, or
/// is a module with `test` in its name.
///
/// Note: Add `//@compile-flags: --test` to UI tests with a `#[test]` function
pub fn is_test_module_or_function(tcx: TyCtxt<'_>, item: &Item<'_>) -> bool {
    is_in_test_function(tcx, item.hir_id())
        || matches!(item.kind, ItemKind::Mod(..))
            && item.ident.name.as_str().split('_').any(|a| a == "test" || a == "tests")
}

/// Walks up the HIR tree from the given expression in an attempt to find where the value is
/// consumed.
///
/// Termination has three conditions:
/// - The given function returns `Break`. This function will return the value.
/// - The consuming node is found. This function will return `Continue(use_node, child_id)`.
/// - No further parent nodes are found. This will trigger a debug assert or return `None`.
///
/// This allows walking through `if`, `match`, `break`, and block expressions to find where the
/// value produced by the expression is consumed.
pub fn walk_to_expr_usage<'tcx, T>(
    cx: &LateContext<'tcx>,
    e: &Expr<'tcx>,
    mut f: impl FnMut(HirId, Node<'tcx>, HirId) -> ControlFlow<T>,
) -> Option<ControlFlow<T, (Node<'tcx>, HirId)>> {
    let map = cx.tcx.hir();
    let mut iter = map.parent_iter(e.hir_id);
    let mut child_id = e.hir_id;

    while let Some((parent_id, parent)) = iter.next() {
        if let ControlFlow::Break(x) = f(parent_id, parent, child_id) {
            return Some(ControlFlow::Break(x));
        }
        let parent_expr = match parent {
            Node::Expr(e) => e,
            Node::Block(Block { expr: Some(body), .. }) | Node::Arm(Arm { body, .. }) if body.hir_id == child_id => {
                child_id = parent_id;
                continue;
            },
            Node::Arm(a) if a.body.hir_id == child_id => {
                child_id = parent_id;
                continue;
            },
            _ => return Some(ControlFlow::Continue((parent, child_id))),
        };
        match parent_expr.kind {
            ExprKind::If(child, ..) | ExprKind::Match(child, ..) if child.hir_id != child_id => child_id = parent_id,
            ExprKind::Break(Destination { target_id: Ok(id), .. }, _) => {
                child_id = id;
                iter = map.parent_iter(id);
            },
            ExprKind::Block(..) | ExprKind::DropTemps(_) => child_id = parent_id,
            _ => return Some(ControlFlow::Continue((parent, child_id))),
        }
    }
    debug_assert!(false, "no parent node found for `{child_id:?}`");
    None
}

/// A type definition as it would be viewed from within a function.
#[derive(Clone, Copy)]
pub enum DefinedTy<'tcx> {
    // Used for locals and closures defined within the function.
    Hir(&'tcx hir::Ty<'tcx>),
    /// Used for function signatures, and constant and static values. This includes the `ParamEnv`
    /// from the definition site.
    Mir(ParamEnvAnd<'tcx, Binder<'tcx, Ty<'tcx>>>),
}

/// The context an expressions value is used in.
pub struct ExprUseCtxt<'tcx> {
    /// The parent node which consumes the value.
    pub node: Node<'tcx>,
    /// The child id of the node the value came from.
    pub child_id: HirId,
    /// Any adjustments applied to the type.
    pub adjustments: &'tcx [Adjustment<'tcx>],
    /// Whether the type must unify with another code path.
    pub is_ty_unified: bool,
    /// Whether the value will be moved before it's used.
    pub moved_before_use: bool,
    /// Whether the use site has the same `SyntaxContext` as the value.
    pub same_ctxt: bool,
}
impl<'tcx> ExprUseCtxt<'tcx> {
    pub fn use_node(&self, cx: &LateContext<'tcx>) -> ExprUseNode<'tcx> {
        match self.node {
            Node::LetStmt(l) => ExprUseNode::LetStmt(l),
            Node::ExprField(field) => ExprUseNode::Field(field),

            Node::Item(&Item {
                kind: ItemKind::Static(..) | ItemKind::Const(..),
                owner_id,
                ..
            })
            | Node::TraitItem(&TraitItem {
                kind: TraitItemKind::Const(..),
                owner_id,
                ..
            })
            | Node::ImplItem(&ImplItem {
                kind: ImplItemKind::Const(..),
                owner_id,
                ..
            }) => ExprUseNode::ConstStatic(owner_id),

            Node::Item(&Item {
                kind: ItemKind::Fn(..),
                owner_id,
                ..
            })
            | Node::TraitItem(&TraitItem {
                kind: TraitItemKind::Fn(..),
                owner_id,
                ..
            })
            | Node::ImplItem(&ImplItem {
                kind: ImplItemKind::Fn(..),
                owner_id,
                ..
            }) => ExprUseNode::Return(owner_id),

            Node::Expr(use_expr) => match use_expr.kind {
                ExprKind::Ret(_) => ExprUseNode::Return(OwnerId {
                    def_id: cx.tcx.hir().body_owner_def_id(cx.enclosing_body.unwrap()),
                }),

                ExprKind::Closure(closure) => ExprUseNode::Return(OwnerId { def_id: closure.def_id }),
                ExprKind::Call(func, args) => match args.iter().position(|arg| arg.hir_id == self.child_id) {
                    Some(i) => ExprUseNode::FnArg(func, i),
                    None => ExprUseNode::Callee,
                },
                ExprKind::MethodCall(name, _, args, _) => ExprUseNode::MethodArg(
                    use_expr.hir_id,
                    name.args,
                    args.iter()
                        .position(|arg| arg.hir_id == self.child_id)
                        .map_or(0, |i| i + 1),
                ),
                ExprKind::Field(_, name) => ExprUseNode::FieldAccess(name),
                ExprKind::AddrOf(kind, mutbl, _) => ExprUseNode::AddrOf(kind, mutbl),
                _ => ExprUseNode::Other,
            },
            _ => ExprUseNode::Other,
        }
    }
}

/// The node which consumes a value.
pub enum ExprUseNode<'tcx> {
    /// Assignment to, or initializer for, a local
    LetStmt(&'tcx LetStmt<'tcx>),
    /// Initializer for a const or static item.
    ConstStatic(OwnerId),
    /// Implicit or explicit return from a function.
    Return(OwnerId),
    /// Initialization of a struct field.
    Field(&'tcx ExprField<'tcx>),
    /// An argument to a function.
    FnArg(&'tcx Expr<'tcx>, usize),
    /// An argument to a method.
    MethodArg(HirId, Option<&'tcx GenericArgs<'tcx>>, usize),
    /// The callee of a function call.
    Callee,
    /// Access of a field.
    FieldAccess(Ident),
    /// Borrow expression.
    AddrOf(ast::BorrowKind, Mutability),
    Other,
}
impl<'tcx> ExprUseNode<'tcx> {
    /// Checks if the value is returned from the function.
    pub fn is_return(&self) -> bool {
        matches!(self, Self::Return(_))
    }

    /// Checks if the value is used as a method call receiver.
    pub fn is_recv(&self) -> bool {
        matches!(self, Self::MethodArg(_, _, 0))
    }

    /// Gets the needed type as it's defined without any type inference.
    pub fn defined_ty(&self, cx: &LateContext<'tcx>) -> Option<DefinedTy<'tcx>> {
        match *self {
            Self::LetStmt(LetStmt { ty: Some(ty), .. }) => Some(DefinedTy::Hir(ty)),
            Self::ConstStatic(id) => Some(DefinedTy::Mir(
                cx.param_env
                    .and(Binder::dummy(cx.tcx.type_of(id).instantiate_identity())),
            )),
            Self::Return(id) => {
                if let Node::Expr(Expr {
                    kind: ExprKind::Closure(c),
                    ..
                }) = cx.tcx.hir_node_by_def_id(id.def_id)
                {
                    match c.fn_decl.output {
                        FnRetTy::DefaultReturn(_) => None,
                        FnRetTy::Return(ty) => Some(DefinedTy::Hir(ty)),
                    }
                } else {
                    Some(DefinedTy::Mir(
                        cx.param_env.and(cx.tcx.fn_sig(id).instantiate_identity().output()),
                    ))
                }
            },
            Self::Field(field) => match get_parent_expr_for_hir(cx, field.hir_id) {
                Some(Expr {
                    hir_id,
                    kind: ExprKind::Struct(path, ..),
                    ..
                }) => adt_and_variant_of_res(cx, cx.qpath_res(path, *hir_id))
                    .and_then(|(adt, variant)| {
                        variant
                            .fields
                            .iter()
                            .find(|f| f.name == field.ident.name)
                            .map(|f| (adt, f))
                    })
                    .map(|(adt, field_def)| {
                        DefinedTy::Mir(
                            cx.tcx
                                .param_env(adt.did())
                                .and(Binder::dummy(cx.tcx.type_of(field_def.did).instantiate_identity())),
                        )
                    }),
                _ => None,
            },
            Self::FnArg(callee, i) => {
                let sig = expr_sig(cx, callee)?;
                let (hir_ty, ty) = sig.input_with_hir(i)?;
                Some(match hir_ty {
                    Some(hir_ty) => DefinedTy::Hir(hir_ty),
                    None => DefinedTy::Mir(
                        sig.predicates_id()
                            .map_or(ParamEnv::empty(), |id| cx.tcx.param_env(id))
                            .and(ty),
                    ),
                })
            },
            Self::MethodArg(id, _, i) => {
                let id = cx.typeck_results().type_dependent_def_id(id)?;
                let sig = cx.tcx.fn_sig(id).skip_binder();
                Some(DefinedTy::Mir(cx.tcx.param_env(id).and(sig.input(i))))
            },
            Self::LetStmt(_) | Self::FieldAccess(..) | Self::Callee | Self::Other | Self::AddrOf(..) => None,
        }
    }
}

/// Gets the context an expression's value is used in.
pub fn expr_use_ctxt<'tcx>(cx: &LateContext<'tcx>, e: &'tcx Expr<'tcx>) -> ExprUseCtxt<'tcx> {
    let mut adjustments = [].as_slice();
    let mut is_ty_unified = false;
    let mut moved_before_use = false;
    let mut same_ctxt = true;
    let ctxt = e.span.ctxt();
    let node = walk_to_expr_usage(cx, e, &mut |parent_id, parent, child_id| -> ControlFlow<!> {
        if adjustments.is_empty()
            && let Node::Expr(e) = cx.tcx.hir_node(child_id)
        {
            adjustments = cx.typeck_results().expr_adjustments(e);
        }
        same_ctxt &= cx.tcx.hir().span(parent_id).ctxt() == ctxt;
        if let Node::Expr(e) = parent {
            match e.kind {
                ExprKind::If(e, _, _) | ExprKind::Match(e, _, _) if e.hir_id != child_id => {
                    is_ty_unified = true;
                    moved_before_use = true;
                },
                ExprKind::Block(_, Some(_)) | ExprKind::Break(..) => {
                    is_ty_unified = true;
                    moved_before_use = true;
                },
                ExprKind::Block(..) => moved_before_use = true,
                _ => {},
            }
        }
        ControlFlow::Continue(())
    });
    match node {
        Some(ControlFlow::Continue((node, child_id))) => ExprUseCtxt {
            node,
            child_id,
            adjustments,
            is_ty_unified,
            moved_before_use,
            same_ctxt,
        },
        None => ExprUseCtxt {
            node: Node::Crate(cx.tcx.hir().root_module()),
            child_id: HirId::INVALID,
            adjustments: &[],
            is_ty_unified: true,
            moved_before_use: true,
            same_ctxt: false,
        },
    }
}

/// Tokenizes the input while keeping the text associated with each token.
pub fn tokenize_with_text(s: &str) -> impl Iterator<Item = (TokenKind, &str)> {
    let mut pos = 0;
    tokenize(s).map(move |t| {
        let end = pos + t.len;
        let range = pos as usize..end as usize;
        pos = end;
        (t.kind, s.get(range).unwrap_or_default())
    })
}

/// Checks whether a given span has any comment token
/// This checks for all types of comment: line "//", block "/**", doc "///" "//!"
pub fn span_contains_comment(sm: &SourceMap, span: Span) -> bool {
    let Ok(snippet) = sm.span_to_snippet(span) else {
        return false;
    };
    return tokenize(&snippet).any(|token| {
        matches!(
            token.kind,
            TokenKind::BlockComment { .. } | TokenKind::LineComment { .. }
        )
    });
}

/// Returns all the comments a given span contains
///
/// Comments are returned wrapped with their relevant delimiters
pub fn span_extract_comment(sm: &SourceMap, span: Span) -> String {
    let snippet = sm.span_to_snippet(span).unwrap_or_default();
    let res = tokenize_with_text(&snippet)
        .filter(|(t, _)| matches!(t, TokenKind::BlockComment { .. } | TokenKind::LineComment { .. }))
        .map(|(_, s)| s)
        .join("\n");
    res
}

pub fn span_find_starting_semi(sm: &SourceMap, span: Span) -> Span {
    sm.span_take_while(span, |&ch| ch == ' ' || ch == ';')
}

/// Returns whether the given let pattern and else body can be turned into a question mark
///
/// For this example:
/// ```ignore
/// let FooBar { a, b } = if let Some(a) = ex { a } else { return None };
/// ```
/// We get as parameters:
/// ```ignore
/// pat: Some(a)
/// else_body: return None
/// ```

/// And for this example:
/// ```ignore
/// let Some(FooBar { a, b }) = ex else { return None };
/// ```
/// We get as parameters:
/// ```ignore
/// pat: Some(FooBar { a, b })
/// else_body: return None
/// ```

/// We output `Some(a)` in the first instance, and `Some(FooBar { a, b })` in the second, because
/// the question mark operator is applicable here. Callers have to check whether we are in a
/// constant or not.
pub fn pat_and_expr_can_be_question_mark<'a, 'hir>(
    cx: &LateContext<'_>,
    pat: &'a Pat<'hir>,
    else_body: &Expr<'_>,
) -> Option<&'a Pat<'hir>> {
    if let PatKind::TupleStruct(pat_path, [inner_pat], _) = pat.kind
        && is_res_lang_ctor(cx, cx.qpath_res(&pat_path, pat.hir_id), OptionSome)
        && !is_refutable(cx, inner_pat)
        && let else_body = peel_blocks(else_body)
        && let ExprKind::Ret(Some(ret_val)) = else_body.kind
        && let ExprKind::Path(ret_path) = ret_val.kind
        && is_res_lang_ctor(cx, cx.qpath_res(&ret_path, ret_val.hir_id), OptionNone)
    {
        Some(inner_pat)
    } else {
        None
    }
}

macro_rules! op_utils {
    ($($name:ident $assign:ident)*) => {
        /// Binary operation traits like `LangItem::Add`
        pub static BINOP_TRAITS: &[LangItem] = &[$(LangItem::$name,)*];

        /// Operator-Assign traits like `LangItem::AddAssign`
        pub static OP_ASSIGN_TRAITS: &[LangItem] = &[$(LangItem::$assign,)*];

        /// Converts `BinOpKind::Add` to `(LangItem::Add, LangItem::AddAssign)`, for example
        pub fn binop_traits(kind: hir::BinOpKind) -> Option<(LangItem, LangItem)> {
            match kind {
                $(hir::BinOpKind::$name => Some((LangItem::$name, LangItem::$assign)),)*
                _ => None,
            }
        }
    };
}

op_utils! {
    Add    AddAssign
    Sub    SubAssign
    Mul    MulAssign
    Div    DivAssign
    Rem    RemAssign
    BitXor BitXorAssign
    BitAnd BitAndAssign
    BitOr  BitOrAssign
    Shl    ShlAssign
    Shr    ShrAssign
}

/// Returns `true` if the pattern is a `PatWild`, or is an ident prefixed with `_`
/// that is not locally used.
pub fn pat_is_wild<'tcx>(cx: &LateContext<'tcx>, pat: &'tcx PatKind<'_>, body: impl Visitable<'tcx>) -> bool {
    match *pat {
        PatKind::Wild => true,
        PatKind::Binding(_, id, ident, None) if ident.as_str().starts_with('_') => {
            !visitors::is_local_used(cx, body, id)
        },
        _ => false,
    }
}

#[derive(Clone, Copy)]
pub enum RequiresSemi {
    Yes,
    No,
}
impl RequiresSemi {
    pub fn requires_semi(self) -> bool {
        matches!(self, Self::Yes)
    }
}

/// Check if the expression return `!`, a type coerced from `!`, or could return `!` if the final
/// expression were turned into a statement.
#[expect(clippy::too_many_lines)]
pub fn is_never_expr<'tcx>(cx: &LateContext<'tcx>, e: &'tcx Expr<'_>) -> Option<RequiresSemi> {
    struct BreakTarget {
        id: HirId,
        unused: bool,
    }

    struct V<'cx, 'tcx> {
        cx: &'cx LateContext<'tcx>,
        break_targets: Vec<BreakTarget>,
        break_targets_for_result_ty: u32,
        in_final_expr: bool,
        requires_semi: bool,
        is_never: bool,
    }

    impl<'tcx> V<'_, 'tcx> {
        fn push_break_target(&mut self, id: HirId) {
            self.break_targets.push(BreakTarget { id, unused: true });
            self.break_targets_for_result_ty += u32::from(self.in_final_expr);
        }
    }

    impl<'tcx> Visitor<'tcx> for V<'_, 'tcx> {
        fn visit_expr(&mut self, e: &'tcx Expr<'_>) {
            // Note: Part of the complexity here comes from the fact that
            // coercions are applied to the innermost expression.
            // e.g. In `let x: u32 = { break () };` the never-to-any coercion
            // is applied to the break expression. This means we can't just
            // check the block's type as it will be `u32` despite the fact
            // that the block always diverges.

            // The rest of the complexity comes from checking blocks which
            // syntactically return a value, but will always diverge before
            // reaching that point.
            // e.g. In `let x = { foo(panic!()) };` the block's type will be the
            // return type of `foo` even though it will never actually run. This
            // can be trivially fixed by adding a semicolon after the call, but
            // we must first detect that a semicolon is needed to make that
            // suggestion.

            if self.is_never && self.break_targets.is_empty() {
                if self.in_final_expr && !self.requires_semi {
                    // This expression won't ever run, but we still need to check
                    // if it can affect the type of the final expression.
                    match e.kind {
                        ExprKind::DropTemps(e) => self.visit_expr(e),
                        ExprKind::If(_, then, Some(else_)) => {
                            self.visit_expr(then);
                            self.visit_expr(else_);
                        },
                        ExprKind::Match(_, arms, _) => {
                            for arm in arms {
                                self.visit_expr(arm.body);
                            }
                        },
                        ExprKind::Loop(b, ..) => {
                            self.push_break_target(e.hir_id);
                            self.in_final_expr = false;
                            self.visit_block(b);
                            self.break_targets.pop();
                        },
                        ExprKind::Block(b, _) => {
                            if b.targeted_by_break {
                                self.push_break_target(b.hir_id);
                                self.visit_block(b);
                                self.break_targets.pop();
                            } else {
                                self.visit_block(b);
                            }
                        },
                        _ => {
                            self.requires_semi = !self.cx.typeck_results().expr_ty(e).is_never();
                        },
                    }
                }
                return;
            }
            match e.kind {
                ExprKind::DropTemps(e) => self.visit_expr(e),
                ExprKind::Ret(None) | ExprKind::Continue(_) => self.is_never = true,
                ExprKind::Ret(Some(e)) | ExprKind::Become(e) => {
                    self.in_final_expr = false;
                    self.visit_expr(e);
                    self.is_never = true;
                },
                ExprKind::Break(dest, e) => {
                    if let Some(e) = e {
                        self.in_final_expr = false;
                        self.visit_expr(e);
                    }
                    if let Ok(id) = dest.target_id
                        && let Some((i, target)) = self
                            .break_targets
                            .iter_mut()
                            .enumerate()
                            .find(|(_, target)| target.id == id)
                    {
                        target.unused &= self.is_never;
                        if i < self.break_targets_for_result_ty as usize {
                            self.requires_semi = true;
                        }
                    }
                    self.is_never = true;
                },
                ExprKind::If(cond, then, else_) => {
                    let in_final_expr = mem::replace(&mut self.in_final_expr, false);
                    self.visit_expr(cond);
                    self.in_final_expr = in_final_expr;

                    if self.is_never {
                        self.visit_expr(then);
                        if let Some(else_) = else_ {
                            self.visit_expr(else_);
                        }
                    } else {
                        self.visit_expr(then);
                        let is_never = mem::replace(&mut self.is_never, false);
                        if let Some(else_) = else_ {
                            self.visit_expr(else_);
                            self.is_never &= is_never;
                        }
                    }
                },
                ExprKind::Match(scrutinee, arms, _) => {
                    let in_final_expr = mem::replace(&mut self.in_final_expr, false);
                    self.visit_expr(scrutinee);
                    self.in_final_expr = in_final_expr;

                    if self.is_never {
                        for arm in arms {
                            self.visit_arm(arm);
                        }
                    } else {
                        let mut is_never = true;
                        for arm in arms {
                            self.is_never = false;
                            if let Some(guard) = arm.guard {
                                let in_final_expr = mem::replace(&mut self.in_final_expr, false);
                                self.visit_expr(guard);
                                self.in_final_expr = in_final_expr;
                                // The compiler doesn't consider diverging guards as causing the arm to diverge.
                                self.is_never = false;
                            }
                            self.visit_expr(arm.body);
                            is_never &= self.is_never;
                        }
                        self.is_never = is_never;
                    }
                },
                ExprKind::Loop(b, _, _, _) => {
                    self.push_break_target(e.hir_id);
                    self.in_final_expr = false;
                    self.visit_block(b);
                    self.is_never = self.break_targets.pop().unwrap().unused;
                },
                ExprKind::Block(b, _) => {
                    if b.targeted_by_break {
                        self.push_break_target(b.hir_id);
                        self.visit_block(b);
                        self.is_never &= self.break_targets.pop().unwrap().unused;
                    } else {
                        self.visit_block(b);
                    }
                },
                _ => {
                    self.in_final_expr = false;
                    walk_expr(self, e);
                    self.is_never |= self.cx.typeck_results().expr_ty(e).is_never();
                },
            }
        }

        fn visit_block(&mut self, b: &'tcx Block<'_>) {
            let in_final_expr = mem::replace(&mut self.in_final_expr, false);
            for s in b.stmts {
                self.visit_stmt(s);
            }
            self.in_final_expr = in_final_expr;
            if let Some(e) = b.expr {
                self.visit_expr(e);
            }
        }

        fn visit_local(&mut self, l: &'tcx LetStmt<'_>) {
            if let Some(e) = l.init {
                self.visit_expr(e);
            }
            if let Some(else_) = l.els {
                let is_never = self.is_never;
                self.visit_block(else_);
                self.is_never = is_never;
            }
        }

        fn visit_arm(&mut self, arm: &Arm<'tcx>) {
            if let Some(guard) = arm.guard {
                let in_final_expr = mem::replace(&mut self.in_final_expr, false);
                self.visit_expr(guard);
                self.in_final_expr = in_final_expr;
            }
            self.visit_expr(arm.body);
        }
    }

    if cx.typeck_results().expr_ty(e).is_never() {
        Some(RequiresSemi::No)
    } else if let ExprKind::Block(b, _) = e.kind
        && !b.targeted_by_break
        && b.expr.is_none()
    {
        // If a block diverges without a final expression then it's type is `!`.
        None
    } else {
        let mut v = V {
            cx,
            break_targets: Vec::new(),
            break_targets_for_result_ty: 0,
            in_final_expr: true,
            requires_semi: false,
            is_never: false,
        };
        v.visit_expr(e);
        v.is_never
            .then_some(if v.requires_semi && matches!(e.kind, ExprKind::Block(..)) {
                RequiresSemi::Yes
            } else {
                RequiresSemi::No
            })
    }
}

/// Produces a path from a local caller to the type of the called method. Suitable for user
/// output/suggestions.
///
/// Returned path can be either absolute (for methods defined non-locally), or relative (for local
/// methods).
pub fn get_path_from_caller_to_method_type<'tcx>(
    tcx: TyCtxt<'tcx>,
    from: LocalDefId,
    method: DefId,
    args: GenericArgsRef<'tcx>,
) -> String {
    let assoc_item = tcx.associated_item(method);
    let def_id = assoc_item.container_id(tcx);
    match assoc_item.container {
        rustc_ty::TraitContainer => get_path_to_callee(tcx, from, def_id),
        rustc_ty::ImplContainer => {
            let ty = tcx.type_of(def_id).instantiate_identity();
            get_path_to_ty(tcx, from, ty, args)
        },
    }
}

fn get_path_to_ty<'tcx>(tcx: TyCtxt<'tcx>, from: LocalDefId, ty: Ty<'tcx>, args: GenericArgsRef<'tcx>) -> String {
    match ty.kind() {
        rustc_ty::Adt(adt, _) => get_path_to_callee(tcx, from, adt.did()),
        // TODO these types need to be recursively resolved as well
        rustc_ty::Array(..)
        | rustc_ty::Dynamic(..)
        | rustc_ty::Never
        | rustc_ty::RawPtr(_, _)
        | rustc_ty::Ref(..)
        | rustc_ty::Slice(_)
        | rustc_ty::Tuple(_) => format!("<{}>", EarlyBinder::bind(ty).instantiate(tcx, args)),
        _ => ty.to_string(),
    }
}

/// Produce a path from some local caller to the callee. Suitable for user output/suggestions.
fn get_path_to_callee(tcx: TyCtxt<'_>, from: LocalDefId, callee: DefId) -> String {
    // only search for a relative path if the call is fully local
    if callee.is_local() {
        let callee_path = tcx.def_path(callee);
        let caller_path = tcx.def_path(from.to_def_id());
        maybe_get_relative_path(&caller_path, &callee_path, 2)
    } else {
        tcx.def_path_str(callee)
    }
}

/// Tries to produce a relative path from `from` to `to`; if such a path would contain more than
/// `max_super` `super` items, produces an absolute path instead. Both `from` and `to` should be in
/// the local crate.
///
/// Suitable for user output/suggestions.
///
/// This ignores use items, and assumes that the target path is visible from the source
/// path (which _should_ be a reasonable assumption since we in order to be able to use an object of
/// certain type T, T is required to be visible).
///
/// TODO make use of `use` items. Maybe we should have something more sophisticated like
/// rust-analyzer does? <https://docs.rs/ra_ap_hir_def/0.0.169/src/ra_ap_hir_def/find_path.rs.html#19-27>
fn maybe_get_relative_path(from: &DefPath, to: &DefPath, max_super: usize) -> String {
    use itertools::EitherOrBoth::{Both, Left, Right};

    // 1. skip the segments common for both paths (regardless of their type)
    let unique_parts = to
        .data
        .iter()
        .zip_longest(from.data.iter())
        .skip_while(|el| matches!(el, Both(l, r) if l == r))
        .map(|el| match el {
            Both(l, r) => Both(l.data, r.data),
            Left(l) => Left(l.data),
            Right(r) => Right(r.data),
        });

    // 2. for the remaining segments, construct relative path using only mod names and `super`
    let mut go_up_by = 0;
    let mut path = Vec::new();
    for el in unique_parts {
        match el {
            Both(l, r) => {
                // consider:
                // a::b::sym:: ::    refers to
                // c::d::e  ::f::sym
                // result should be super::super::c::d::e::f
                //
                // alternatively:
                // a::b::c  ::d::sym refers to
                // e::f::sym:: ::
                // result should be super::super::super::super::e::f
                if let DefPathData::TypeNs(s) = l {
                    path.push(s.to_string());
                }
                if let DefPathData::TypeNs(_) = r {
                    go_up_by += 1;
                }
            },
            // consider:
            // a::b::sym:: ::    refers to
            // c::d::e  ::f::sym
            // when looking at `f`
            Left(DefPathData::TypeNs(sym)) => path.push(sym.to_string()),
            // consider:
            // a::b::c  ::d::sym refers to
            // e::f::sym:: ::
            // when looking at `d`
            Right(DefPathData::TypeNs(_)) => go_up_by += 1,
            _ => {},
        }
    }

    if go_up_by > max_super {
        // `super` chain would be too long, just use the absolute path instead
        once(String::from("crate"))
            .chain(to.data.iter().filter_map(|el| {
                if let DefPathData::TypeNs(sym) = el.data {
                    Some(sym.to_string())
                } else {
                    None
                }
            }))
            .join("::")
    } else {
        repeat(String::from("super")).take(go_up_by).chain(path).join("::")
    }
}

/// Returns true if the specified `HirId` is the top-level expression of a statement or the only
/// expression in a block.
pub fn is_parent_stmt(cx: &LateContext<'_>, id: HirId) -> bool {
    matches!(
        cx.tcx.parent_hir_node(id),
        Node::Stmt(..) | Node::Block(Block { stmts: &[], .. })
    )
}

/// Returns true if the given `expr` is a block or resembled as a block,
/// such as `if`, `loop`, `match` expressions etc.
pub fn is_block_like(expr: &Expr<'_>) -> bool {
    matches!(
        expr.kind,
        ExprKind::Block(..) | ExprKind::ConstBlock(..) | ExprKind::If(..) | ExprKind::Loop(..) | ExprKind::Match(..)
    )
}

/// Returns true if the given `expr` is binary expression that needs to be wrapped in parentheses.
pub fn binary_expr_needs_parentheses(expr: &Expr<'_>) -> bool {
    fn contains_block(expr: &Expr<'_>, is_operand: bool) -> bool {
        match expr.kind {
            ExprKind::Binary(_, lhs, _) => contains_block(lhs, true),
            _ if is_block_like(expr) => is_operand,
            _ => false,
        }
    }

    contains_block(expr, false)
}

/// Returns true if the specified expression is in a receiver position.
pub fn is_receiver_of_method_call(cx: &LateContext<'_>, expr: &Expr<'_>) -> bool {
    if let Some(parent_expr) = get_parent_expr(cx, expr)
        && let ExprKind::MethodCall(_, receiver, ..) = parent_expr.kind
        && receiver.hir_id == expr.hir_id
    {
        return true;
    }
    false
}<|MERGE_RESOLUTION|>--- conflicted
+++ resolved
@@ -1,15 +1,10 @@
 #![feature(array_chunks)]
 #![feature(box_patterns)]
 #![feature(control_flow_enum)]
-<<<<<<< HEAD
 #![feature(f128)]
 #![feature(f16)]
-=======
-#![feature(exhaustive_patterns)]
->>>>>>> aaaa9264
 #![feature(if_let_guard)]
 #![feature(let_chains)]
-#![cfg_attr(bootstrap, feature(lint_reasons))]
 #![feature(never_type)]
 #![feature(rustc_private)]
 #![feature(assert_matches)]
@@ -2886,6 +2881,7 @@
             moved_before_use,
             same_ctxt,
         },
+        Some(ControlFlow::Break(_)) => unreachable!("type of node is ControlFlow<!>"),
         None => ExprUseCtxt {
             node: Node::Crate(cx.tcx.hir().root_module()),
             child_id: HirId::INVALID,
