--- conflicted
+++ resolved
@@ -204,10 +204,7 @@
 #[lang = "drop"]
 #[stable(feature = "rust1", since = "1.0.0")]
 #[const_trait]
-<<<<<<< HEAD
-=======
 #[rustc_const_unstable(feature = "const_destruct", issue = "133214")]
->>>>>>> 01706e1a
 pub trait Drop {
     /// Executes the destructor for this type.
     ///
