--- conflicted
+++ resolved
@@ -6,10 +6,7 @@
 // positives.
 
 #![feature(iter_collect_into)]
-<<<<<<< HEAD
-=======
 #![feature(let_chains)]
->>>>>>> df0cb6c5
 #![warn(
     trivial_casts,
     trivial_numeric_casts,
@@ -42,11 +39,7 @@
 use std::{env, fs};
 
 use cargo_metadata::Message;
-<<<<<<< HEAD
-use input::{read_crates, CrateSource};
-=======
 use input::read_crates;
->>>>>>> df0cb6c5
 use output::{ClippyCheckOutput, ClippyWarning, RustcIce};
 use rayon::prelude::*;
 
@@ -61,10 +54,7 @@
     // path to the extracted sources that clippy can check
     path: PathBuf,
     options: Option<Vec<String>>,
-<<<<<<< HEAD
-=======
     base_url: String,
->>>>>>> df0cb6c5
 }
 
 impl Crate {
@@ -196,15 +186,11 @@
         // get all clippy warnings and ICEs
         let mut entries: Vec<ClippyCheckOutput> = Message::parse_stream(stdout.as_bytes())
             .filter_map(|msg| match msg {
-<<<<<<< HEAD
-                Ok(Message::CompilerMessage(message)) => ClippyWarning::new(message.message),
-=======
                 Ok(Message::CompilerMessage(message)) => ClippyWarning::new(
                     normalize_diag(message.message, shared_target_dir.to_str().unwrap()),
                     &self.base_url,
                     &self.name,
                 ),
->>>>>>> df0cb6c5
                 _ => None,
             })
             .map(ClippyCheckOutput::ClippyWarning)
